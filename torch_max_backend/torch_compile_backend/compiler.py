import time
import traceback
from dataclasses import dataclass
from enum import Enum
from pathlib import Path
from typing import Any

import max.driver
import max.graph.value
import torch
from functorch.compile import make_boxed_func
from max import engine, mlir
from max.dtype import DType
from max.graph import DeviceRef, Graph, KernelLibrary
from max.graph import ops as max_ops
from max.torch.torch import max_device_ref
from torch._dynamo.backends.common import aot_autograd

from torch_max_backend.aten_functions import (
    DECOMPOSITION_TABLE,
    torch_device_to_max_device,
)
from torch_max_backend.flags import profiling_enabled, verbose_enabled
from torch_max_backend.torch_compile_backend import debug
from torch_max_backend.torch_compile_backend.utils import (
    get_error_message,
    get_fully_qualified_name,
)

from ..aten_functions import MAPPING_TORCH_ATEN_TO_MAX
from .utils import get_accelerators


class MaxCompilerError(Exception):
    pass


import datetime as dt


@dataclass
class GlobalMaxObjects:
    session: engine.InferenceSession
    kernel_library: KernelLibrary
    context: mlir.Context


_global_max_objects: GlobalMaxObjects | None = None

paths_to_mojo_kernels = [Path(__file__).parent.parent / "mojo_kernels"]


def global_max_objects() -> GlobalMaxObjects:
    global _global_max_objects
    if _global_max_objects is None:
        context = mlir.Context()
        with context:
            kernel_library = KernelLibrary(context)
            kernel_library.load_paths(context, paths_to_mojo_kernels)
        session = engine.InferenceSession(devices=list(get_accelerators()))
        debug.set_print_options(session)

        _global_max_objects = GlobalMaxObjects(
            session=session, kernel_library=kernel_library, context=context
        )
    return _global_max_objects


def gather_stats_on_graph(gm: torch.fx.GraphModule):
    # count the number of times we see each function.
    # print and sort alphabetically.
    function_counts = {}
    for node in gm.graph.nodes:
        if node.op == "call_function" or node.op == "call_method":
            name = get_fully_qualified_name(node.target)
            function_counts.setdefault(name, 0)
            function_counts[name] += 1
    sorted_counts = sorted(function_counts.items(), key=lambda x: x[1], reverse=True)
    print("Function call counts:")
    for name, count in sorted_counts:
        print(f"{name}: {count}")


def keep_only_tensors(
    inputs: list[int | float | torch.Tensor] | tuple[int | float | torch.Tensor, ...],
    detach: bool = False,
) -> list[torch.Tensor]:
    result = []
    for x in inputs:
        if isinstance(x, torch.Tensor):
            if detach:
                x = x.detach()
            result.append(x)
    return result


class TensorsBook:
    def __init__(self):
        self.tensors: dict[str, Any] = {}

    def __setitem__(self, name: str, tensor):
        self.tensors[name] = tensor

    def convert_to_max(self, something):
        if isinstance(something, torch.fx.Node):
            input_tensor = self.tensors[something.name]
            if isinstance(input_tensor, NotImplementedError):
                raise input_tensor
            return input_tensor
        elif isinstance(something, str):
            return something
        elif isinstance(something, int):
            return something
        elif isinstance(something, float):
            return something
        elif isinstance(something, slice):
            return slice(
                self.convert_to_max(something.start),
                self.convert_to_max(something.stop),
                self.convert_to_max(something.step),
            )
        elif isinstance(something, torch.fx.immutable_collections.immutable_list):
            return [self.convert_to_max(x) for x in something]
        elif isinstance(something, tuple):
            return tuple(self.convert_to_max(x) for x in something)
        elif isinstance(something, torch.device):
            return something
        elif isinstance(something, torch.dtype):
            return something
        elif isinstance(something, torch.layout):
            return something
        elif isinstance(something, torch.memory_format):
            return something
        elif isinstance(something, NotImplementedError):
            raise something
        elif something is None:
            return None
        elif something == ...:
            return ...
        elif isinstance(something, torch.nn.Module):
            return something
        elif isinstance(something, torch._ops.OpOverload):
            return something
        raise ValueError(f"Unsupported type when reading the graph: {type(something)}")


def fetch_attr(gm: torch.fx.GraphModule, target: str):
    """Fetch an attribute from the Module hierarchy of self.gm.
    Args:
        target (str): The fully-qualified name of the attribute to fetch
    """
    target_atoms = target.split(".")
    attr_itr = gm
    for i, atom in enumerate(target_atoms):
        if not hasattr(attr_itr, atom):
            raise RuntimeError(
                f"Node referenced nonexistent target {'.'.join(target_atoms[: i + 1])}"
            )
        attr_itr = getattr(attr_itr, atom)
    return attr_itr


class OutputBlueprintKind(Enum):
    NONE = 1
    TENSOR = 2
    DIM = 3


class _GraphFactory:
    def __init__(
        self,
        replace_inputs: dict[str, torch.Tensor] = {},
        force_device: DeviceRef | None = None,
    ):
        """Creates the MAX graph according to the input fx graph.

        Create a new instance for each new graph to be created.
        Args:
            replace_inputs (dict): A mapping from placeholder op to an actual tensor.
                With this information, we can remove graph inputs and use a constant instead.
                This is mainly useful to "freeze" the parameters of the model, because pytorch
                very often assumes that parameters are graph inputs. Max prefers constants. It's
                also a nicer UX for inference.
            force_device (DeviceRef | None): If provided, forces all graph inputs and constants
                to be on this device.
        """
        self.names_to_input_idx: dict[str, int] = {}
        self.shape_names_to_input_dim: dict[str, tuple[str, int]] = {}
        self.graph_inputs: list[max.graph.value.TensorType] = []
        self.graph: Graph | None = None
        self.tensor_book = TensorsBook()
        # Link the shape expressions (names) to the node names
        self.expression_to_node_name: dict[str, str] = {}
        self.replace_inputs = replace_inputs
        self.force_device = force_device

    def initialize_graph(self):
        if self.graph is not None:
            raise RuntimeError("Graph has already been initialized.")

        self.graph = Graph(
            "torch_max_backend",
            input_types=self.graph_inputs,
            kernel_library=global_max_objects().kernel_library,
            context=global_max_objects().context,
        ).__enter__()
        # Let's fill the tensor book
        for tensor_name, idx in self.names_to_input_idx.items():
            self.tensor_book[tensor_name] = self.graph.inputs[idx]
        for shape_name, (tensor_name, dim_idx) in self.shape_names_to_input_dim.items():
            self.tensor_book[shape_name] = self.tensor_book.tensors[tensor_name].shape[
                dim_idx
            ]
        for input_name, tensor in self.replace_inputs.items():
            self.tensor_book[input_name] = max_ops.constant(
                tensor,
                dtype=DType.from_torch(tensor.dtype),
                device=self.get_max_device(tensor),
            )

    def get_max_device(self, tensor: torch.Tensor) -> DeviceRef:
        if self.force_device is not None:
            return self.force_device
        return max_device_ref(tensor.device)

    def handle_placeholder(self, node: torch.fx.Node):
        if node.name in self.replace_inputs:
            # We short-circuit this input and use a constant instead.
            # We still have to place it in the graph inputs list because
            # at this point we don't have an active graph yet.
            # We'll register all the constants when initializing the graph.
            # TODO: add some validation in case the names in self.replace_inputs are not
            # in the graph.
            return

        if "example_value" in node.meta:
            example_value = node.meta["example_value"]
        elif "val" in node.meta:
            example_value = node.meta["val"]
        if isinstance(example_value, torch.SymInt):
            self.expression_to_node_name[example_value.node.expr.name] = node.name
        if isinstance(example_value, torch.Tensor | torch.nn.Parameter):
            shape = []
            for dim_idx, dim in enumerate(example_value.shape):
                if isinstance(dim, torch.SymInt):
                    shape.append(str(dim))
                    self.shape_names_to_input_dim[
                        self.expression_to_node_name[str(dim)]
                    ] = (node.name, dim_idx)
                elif isinstance(dim, int):
                    shape.append(dim)
                else:
                    raise TypeError(
                        f"Unsupported dimension type {type(dim)} for input {node.name} at index {dim_idx}"
                    )
            self.graph_inputs.append(
                max.graph.value.TensorType(
                    dtype=DType.from_torch(example_value.dtype),
                    shape=shape,
                    device=self.get_max_device(example_value),
                )
            )
            self.names_to_input_idx[node.name] = len(self.graph_inputs) - 1

    def handle_call_function(self, node_idx: int, node: torch.fx.Node):
        func_args = [self.tensor_book.convert_to_max(x) for x in node.args]
        func_kwargs = {
            k: self.tensor_book.convert_to_max(v) for k, v in node.kwargs.items()
        }
        if isinstance(
            node.target, torch._higher_order_ops.auto_functionalize.AutoFunctionalizedV2
        ):
            # This is a torch-max-backend custom op. Let's add it to the graph.
            # (no graph break here)
            key = func_args[0]
            normalized_name = str(key).removesuffix(".default")
            func_to_execute = MAPPING_TORCH_ATEN_TO_MAX[normalized_name]
            # without hidden keys
            input_tensors = [v for k, v in func_kwargs.items() if not k.startswith("_")]
            # We pray the gods that the order is correct here
            # because we only work with positional arguments
            self.tensor_book[node.name] = func_to_execute(
                *func_kwargs["_all_bases"], *input_tensors
            )
            return
        key = node.target

        # TODO: refactor this
        if (
            key not in MAPPING_TORCH_ATEN_TO_MAX
            and key.overloadpacket in MAPPING_TORCH_ATEN_TO_MAX
        ):
            key = key.overloadpacket

        if key not in MAPPING_TORCH_ATEN_TO_MAX:
            breakpoint()
            raise MaxCompilerError(
                "The aten function is not supported by the Max backend yet. "
                + get_error_message(node, node_idx, func_args, func_kwargs)
                + "You can try to write it yourself and insert it in the MAPPING_TORCH_ATEN_TO_MAX dictionary."
            )
        try:
            mapping_func = MAPPING_TORCH_ATEN_TO_MAX[key]
            func_output = mapping_func(*func_args, **func_kwargs)
        except Exception as e:
            raise MaxCompilerError(
                get_error_message(node, node_idx, func_args, func_kwargs)
                + "There was an error when executing the function. See the original error below. \n"
                f"{e}\n"
                f"{traceback.format_exc()}"
            )
        debug.add_prints(node_idx, str(node.target), func_output)

        self.tensor_book[node.name] = func_output

    def handle_get_attr(self, node: torch.fx.Node):
        attr_value = fetch_attr(self.graph, node.target)
        self.tensor_book[node.name] = attr_value

    def handle_output(
        self, node: torch.fx.Node
    ) -> list[tuple[OutputBlueprintKind, int | None]]:
        """Handles the output node and returns the output blueprint.

        The blueprint indicates what the final output should look like, as
        opposed to what the MAX graph will return.
        The blueprint is the same size as the final output and
        NONE means that the output is None,
        TENSOR means that the output is a tensor (and the index in the MAX output list),
        DIM means that the output is a dimension (int) of a tensor (and the index in the MAX output list).
        Note that for DIM outputs, we'll need to convert the MAX tensor to an int at runtime,
        because MAX assumes that if your ouput is a Dim(), then you want a max tensor
        as output, not a simple python int.
        """
        output_tensors = []

        # None outputs can be required. So we remember here if
        # we want an output tensor (and we reccord the tensor position)
        # or if we want None.
        output_blueprint: list[int | None] = []

        for x in node.args[0]:
            converted = self.tensor_book.convert_to_max(x)
            if converted is None:
                output_blueprint.append((OutputBlueprintKind.NONE, None))
            elif isinstance(converted, max.graph.Dim):
                # position of the output tensor
                output_blueprint.append((OutputBlueprintKind.DIM, len(output_tensors)))
                output_tensors.append(converted)
            else:
                # position of the output tensor
                output_blueprint.append(
                    (OutputBlueprintKind.TENSOR, len(output_tensors))
                )
                output_tensors.append(converted)
        # Store the none indices for runtime handling
        self.graph.output(*output_tensors)
        self.graph.__exit__(None, None, None)
        return output_blueprint

<<<<<<< HEAD
    def create_graph(
        self, gm: torch.fx.GraphModule
    ) -> tuple[Graph, list[tuple[OutputBlueprintKind, int | None]]]:
=======
    def create_graph(self, graph: torch.fx.Graph) -> tuple[Graph, list[int | None]]:
>>>>>>> 86159aba
        output_blueprint = None
        for node_idx, node in enumerate(graph.nodes):
            if node.op == "placeholder":
                self.handle_placeholder(node)
                continue

            if not self.graph:
                self.initialize_graph()

            if node.op in ("call_function", "call_method"):
                self.handle_call_function(node_idx, node)
            elif node.op == "get_attr":
                self.handle_get_attr(node)
            elif node.op == "output":
                output_blueprint = self.handle_output(node)
            else:
                raise ValueError(f"Unsupported node type: {node.op}")
        if output_blueprint is None:
            raise ValueError(
                "No output node found in the graph, this should never happen."
            )
        print("output blueprint:", output_blueprint)
        return self.graph, output_blueprint


class BaseMaxCompiler:
    def __init__(self, gm: torch.fx.GraphModule, example_inputs: list, mode=None):
        self.gm = gm
        self.example_inputs = example_inputs
        if profiling_enabled():
            compiler_start = time.time_ns()
        if verbose_enabled():
            print(f"Graph has {len(gm.graph.nodes)} nodes.")
            gather_stats_on_graph(gm)
            gm.graph.print_tabular()

        graph, self.output_blueprint = _GraphFactory().create_graph(gm.graph)
        if verbose_enabled():
            print(graph)
        if profiling_enabled():
            graph_defined_time = time.time_ns()
        self.model = global_max_objects().session.load(graph)
        if profiling_enabled():
            compiling_done_time = time.time_ns()
            defining = dt.timedelta(
                microseconds=(graph_defined_time - compiler_start) / 1000
            )
            print(f"Defining the Max graph in {defining}")
            compiling = dt.timedelta(
                microseconds=(compiling_done_time - graph_defined_time) / 1000
            )
            print(f"Compiling the Max graph in {compiling}")

    def __call__(self, *args) -> list[torch.Tensor | int | float | None]:
        # Detach tensors to avoid gradient tracking issues with DLpack
        if profiling_enabled():
            start_inference_time = time.time_ns()
        input_tensors = keep_only_tensors(args, detach=True)
        # convert to max tensors
        input_tensors = [fast_from_dlpack(x) for x in input_tensors]
        outputs = self.model.execute(*input_tensors)
        tensor_outputs = [torch.from_dlpack(x) for x in outputs]

        debug.debug_graph_if_required(self.gm, args)

        # Reconstruct the original output structure with None values
        result = []
        for kind, index in self.output_blueprint:
            if kind is OutputBlueprintKind.NONE:
                result.append(None)
            elif kind is OutputBlueprintKind.TENSOR:
                result.append(tensor_outputs[index])
            elif kind is OutputBlueprintKind.DIM:
                result.append(tensor_outputs[index].item())
        if profiling_enabled():
            end_inference_time = time.time_ns()
            inference_duration = dt.timedelta(
                microseconds=(end_inference_time - start_inference_time) / 1000
            )
            print(f"Running the Max graph in {inference_duration}")
        print(
            "returning",
            len(result),
            "tensors, blueprint is ",
            self.output_blueprint,
            [type(x) for x in result],
        )

        perfect_outputs = self.gm.forward(*args)
        if out_print(result) != out_print(perfect_outputs):
            print("Mismatch in number of outputs!", len(result), len(perfect_outputs))
            print("Max     outputs:", out_print(result))
            print("Perfect outputs:", out_print(perfect_outputs))
            print(self.gm.graph.print_tabular())
            raise ValueError("Mismatch between Max outputs and perfect outputs!")
        return result


def out_print(obj):
    return str([pp(x) for x in obj])


def pp(obj):
    if obj is None:
        return "None"
    elif isinstance(obj, int):
        return f"|type: {type(obj)},{str(obj)}|"
    else:
        return f"|type:{type(obj)}, {obj.shape} , {obj.dtype}, {obj.device}|"


def boxed_func(*args, **kwargs):
    return make_boxed_func(BaseMaxCompiler(*args, **kwargs).__call__)


class max_backend:
    def __init__(self, gm: torch.fx.GraphModule, example_inputs: list):
        self.func_to_execute = aot_autograd(
            fw_compiler=boxed_func, decompositions=DECOMPOSITION_TABLE
        )(gm, example_inputs)

    def __call__(self, *args) -> list[torch.Tensor | int | float | None]:
        result = self.func_to_execute(*args)
        if isinstance(result, tuple):
            return list(result)
        return result


def my_compiler(gm, example_inputs):
    return make_boxed_func(gm.forward)


dummy_backend = aot_autograd(fw_compiler=my_compiler)


# Taken from torch.py in max.
# Torch `__dlpack__(stream=...)` has substantial overhead.
# - Manually retrieving and syncing the stream drops dlpack marshalling
#   from ~60us per tensor to ~15us per tensor.
# - Further optimizations are possible. Moving more of this behavior
#   into a single C++ ffi call can drop overhead to ~2us.
# - Generally users shouldn't be putting this marshalling into their
#   inner loop. Gains are much more substantial for larger graphs
#   which can take advantage of MAX's automatic kernel fusion.
def fast_from_dlpack(t: torch.Tensor) -> max.driver.Tensor:
    if t.device.type == "cuda":
        stream = torch.cuda.current_stream(t.device).cuda_stream
        device = torch_device_to_max_device(t.device)
        data = t.__dlpack__()
        try:
            return max.driver.Tensor._from_dlpack(data, device, stream)
        except Exception:
            # This approach fails when passing the tensor across threads.
            # Fall back to letting torch slowly sync streams.
            return max.driver.Tensor.from_dlpack(t)
    return max.driver.Tensor.from_dlpack(t)<|MERGE_RESOLUTION|>--- conflicted
+++ resolved
@@ -358,13 +358,9 @@
         self.graph.__exit__(None, None, None)
         return output_blueprint
 
-<<<<<<< HEAD
     def create_graph(
-        self, gm: torch.fx.GraphModule
+        self, graph: torch.fx.Graph
     ) -> tuple[Graph, list[tuple[OutputBlueprintKind, int | None]]]:
-=======
-    def create_graph(self, graph: torch.fx.Graph) -> tuple[Graph, list[int | None]]:
->>>>>>> 86159aba
         output_blueprint = None
         for node_idx, node in enumerate(graph.nodes):
             if node.op == "placeholder":
