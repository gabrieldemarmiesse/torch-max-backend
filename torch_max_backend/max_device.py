--- conflicted
+++ resolved
@@ -1,34 +1,20 @@
-import os
 from collections.abc import Callable
 
 import max.driver
 import numpy as np
 import torch
-<<<<<<< HEAD
-=======
 from max import engine
-from max.dtype import DType
->>>>>>> 2be56f06
 from max.graph import Graph, TensorType
 from torch.ops import aten
-<<<<<<< HEAD
-from collections.abc import Callable
-from torch_max_backend import get_accelerators, MAPPING_TORCH_ATEN_TO_MAX
-import numpy as np
-from torch_max_backend import torch_max_device_module
 from torch.utils.backend_registration import _setup_privateuseone_for_python_backend
-
-aten_library = torch.library.Library("aten", "FRAGMENT")
-=======
-from torch.overrides import TorchFunctionMode
-from torch.utils._python_dispatch import TorchDispatchMode
 
 from torch_max_backend import (
     MAPPING_TORCH_ATEN_TO_MAX,
     get_accelerators,
     torch_max_device_module,
 )
->>>>>>> 2be56f06
+
+aten_library = torch.library.Library("aten", "FRAGMENT")
 
 
 class UseStockImplementation(Exception):
