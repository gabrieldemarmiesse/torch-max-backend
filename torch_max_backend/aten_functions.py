"""How to execute Pytorch's Aten functions using Max's backend.

The only ressources I could find on the subject are:
- https://github.com/pytorch/pytorch/blob/main/aten/src/ATen/native/native_functions.yaml
- https://docs.pytorch.org/docs/stable/torch.compiler_ir.html
"""

import itertools
import math
import operator
import os
from typing import Literal

import max.graph.ops as max_ops
import max.graph.type as max_type
import numpy as np
import torch
from max.dtype import DType
from max.graph import Dim, StaticDim, TensorType, TensorValue
from max.graph.type import DeviceRef
from max.torch.torch import max_device_ref
from torch._decomp import core_aten_decompositions
from torch._ops import OpOverload, OpOverloadPacket
from torch.ops import aten

from torch_max_backend.flags import verbose_enabled


def find_broadcast_shape(shape_a: list[Dim], shape_b: list[Dim]) -> list[Dim]:
    if len(shape_a) == 0:
        raise ValueError("Broadcast is not possible because one of the shapes is empty")
    if len(shape_b) == 0:
        raise ValueError("Broadcast is not possible because one of the shapes is empty")
    result = []
    for dim_a, dim_b in itertools.zip_longest(reversed(shape_a), reversed(shape_b)):
        if dim_a == dim_b:
            result.append(dim_a)
        elif dim_a in (Dim(1), None):
            result.append(dim_b)
        elif dim_b in (Dim(1), None):
            result.append(dim_a)
        else:
            raise ValueError(
                f"Broadcast is not possible between shapes {shape_a} and {shape_b}"
            )
    return list(reversed(result))


def torch_device_to_max_device(x: torch.device) -> DeviceRef:
    if x.type == "max_device":
        # For max_device, use ordered accelerators (GPU first, CPU last)
        # index None or 0 = first accelerator (first GPU or CPU if no GPU)
        # higher indices = additional GPUs, with CPU at the highest index
        index = x.index if x.index is not None else 0
        from torch_max_backend.max_device import get_ordered_accelerators

        accelerators = get_ordered_accelerators()
        if index >= len(accelerators):
            raise ValueError(f"Invalid max_device index {index}")

        device = accelerators[index]
        if device.label == "cpu":
            return DeviceRef.CPU()
        else:
            return DeviceRef.GPU(device.id)  # Use the actual GPU ID
    else:
        return max_device_ref(x)


Scalar = int | float | Dim
SymIntType = int | Dim

# Ops that need to be decomposed.
DECOMPOSITION_TABLE = core_aten_decompositions()
original_decomposition_table_size = len(DECOMPOSITION_TABLE)
# Initialize the mapping dictionary
MAPPING_TORCH_ATEN_TO_MAX = {}


IDENTICAL_FUNCTIONS = [
    operator.add,
    operator.sub,
    operator.mul,
    operator.truediv,
    operator.floordiv,
    operator.pow,
    operator.mod,
    operator.matmul,
    operator.neg,
    operator.gt,
    operator.ge,
    operator.lt,
    operator.le,
    operator.eq,
    operator.ne,
    operator.and_,
    operator.or_,
    operator.xor,
    operator.iadd,
    operator.isub,
    operator.imul,
    operator.ifloordiv,
    operator.ipow,
    operator.imod,
    operator.getitem,
    str,
    max,
    min,
]

# Map identical functions
for func in IDENTICAL_FUNCTIONS:
    MAPPING_TORCH_ATEN_TO_MAX[func] = func

number_of_decompositions_removed = 0


def map_to(func):
    def decorator(func_to_map):
        if os.environ.get("TORCH_MAX_BACKEND_BEARTYPE", "1") == "1":
            from beartype import beartype

            func_to_map = beartype(func_to_map)

        MAPPING_TORCH_ATEN_TO_MAX[func] = func_to_map
        if isinstance(func, OpOverload):
            DECOMPOSITION_TABLE.pop(func, None)
        elif isinstance(func, OpOverloadPacket):
            # We assume we cover all overloads in the packet
            for overload_name in func:
                popped = DECOMPOSITION_TABLE.pop(getattr(func, overload_name), None)
                if popped is not None:
                    pass
                if verbose_enabled() and popped is not None:
                    global number_of_decompositions_removed
                    number_of_decompositions_removed += 1

        else:
            raise TypeError(
                f"Expected OpOverload or OpOverloadPacket, got {type(func)}"
            )
        return func_to_map

    return decorator


# Add direct mappings with decorators


def get_float_dtype(x, y):
    for t in (x, y):
        if t.dtype.is_float():
            return t.dtype


def get_int_dtype(x, y):
    for t in (x, y):
        if t.dtype.is_integral():
            return t.dtype


def type_promotion(x, y):
    if isinstance(x, int | float) or isinstance(y, int | float):
        # case not handled yet
        return x, y

    float_dtype = get_float_dtype(x, y)
    int_dtype = get_int_dtype(x, y)
    if float_dtype is not None and int_dtype is not None:
        # If both are float and int, promote to float
        x = max_ops.cast(x, dtype=float_dtype)
        y = max_ops.cast(y, dtype=float_dtype)

    return x, y


@map_to(aten.floordiv)
def aten_floordiv(x, y):
    return operator.floordiv(x, y)


# _adaptive_avg_pool2d(Tensor self, SymInt[2] output_size) -> Tensor
@map_to(aten._adaptive_avg_pool2d)
def aten__adaptive_avg_pool2d(
    input: TensorValue, output_size: list[SymIntType]
) -> TensorValue:
    # For now, we'll implement this using global average pooling for (1, 1) output
    # and regular avg pooling for other sizes
    if output_size == (1, 1) or output_size == 1:
        # Global average pooling - take mean over spatial dimensions
        return aten_mean(input, dim=(2, 3), keepdim=True)
    else:
        # For other output sizes, we'll use avg_pool2d with calculated kernel size and stride
        # Get input spatial dimensions (assuming NCHW format)
        input_h, input_w = input.shape[2], input.shape[3]

        if isinstance(output_size, int):
            output_h = output_w = output_size
        else:
            output_h, output_w = output_size

        # Calculate kernel size and stride to achieve the desired output size
        kernel_h = input_h // output_h
        kernel_w = input_w // output_w
        stride_h = input_h // output_h
        stride_w = input_w // output_w

        # Convert input from NCHW to NHWC for MAX
        input_nhwc = input.permute([0, 2, 3, 1])

        result = max_ops.avg_pool2d(
            input_nhwc,
            kernel_size=(kernel_h, kernel_w),
            stride=(stride_h, stride_w),
            padding=(0, 0),
            ceil_mode=False,
            count_boundary=True,
        )

        # Convert result back from NHWC to NCHW
        return result.permute([0, 3, 1, 2])


# _adaptive_avg_pool2d_backward(Tensor grad_output, Tensor self) -> Tensor
# _adaptive_avg_pool3d(Tensor self, SymInt[3] output_size) -> Tensor
# _cdist_forward(Tensor x1, Tensor x2, float p, int? compute_mode) -> Tensor
# _embedding_bag(Tensor weight, Tensor indices, Tensor offsets, bool scale_grad_by_freq=False, int mode=0, bool sparse=False, Tensor? per_sample_weights=None, bool include_last_offset=False, int padding_idx=-1) -> (Tensor, Tensor, Tensor, Tensor)
# _fft_r2c(Tensor self, int[] dim, int normalization, bool onesided) -> Tensor
# _local_scalar_dense(Tensor self) -> Scalar
# _log_softmax(Tensor self, int dim, bool half_to_float) -> Tensor
# _native_batch_norm_legit(Tensor input, Tensor? weight, Tensor? bias, Tensor(a!) running_mean, Tensor(b!) running_var, bool training, float momentum, float eps) -> (Tensor, Tensor, Tensor)
# _native_batch_norm_legit.no_stats(Tensor input, Tensor? weight, Tensor? bias, bool training, float momentum, float eps) -> (Tensor, Tensor, Tensor)
# _native_batch_norm_legit_no_training(Tensor input, Tensor? weight, Tensor? bias, Tensor running_mean, Tensor running_var, float momentum, float eps) -> (Tensor, Tensor, Tensor)
@map_to(aten._native_batch_norm_legit_no_training)
def aten__native_batch_norm_legit_no_training(
    input: TensorValue,
    weight: TensorValue | None,
    bias: TensorValue | None,
    running_mean: TensorValue,
    running_var: TensorValue,
    momentum: float,
    eps: float,
) -> tuple[TensorValue, NotImplementedError, NotImplementedError]:
    """
    Implements batch normalization for inference (no training).

    Args:
        input: Input tensor of shape (N, C, H, W) or (N, C, ...)
        weight: Optional gamma parameter tensor of shape (C,)
        bias: Optional beta parameter tensor of shape (C,)
        running_mean: Running mean statistics tensor of shape (C,)
        running_var: Running variance statistics tensor of shape (C,)
        momentum: Momentum factor (unused in no-training mode)
        eps: Small value for numerical stability

    Returns:
        Tuple of (normalized_output, save_mean, save_var)
        where save_mean and save_var are empty tensors in no-training mode
    """
    # Get input dimensions
    input_shape = input.shape
    num_channels = int(input_shape[1])  # Channel dimension is always 1 in NCHW format

    # Reshape running statistics to broadcast properly: (C,) -> (1, C, 1, 1, ...)
    # Create broadcast shape with 1s for all dims except channel dim
    broadcast_shape = [1] * len(input_shape)
    broadcast_shape[1] = num_channels  # Set channel dimension

    # Reshape running mean and variance for broadcasting
    running_mean_reshaped = max_ops.reshape(running_mean, broadcast_shape)
    running_var_reshaped = max_ops.reshape(running_var, broadcast_shape)

    # Compute normalization: (input - mean) / sqrt(var + eps)
    normalized = (input - running_mean_reshaped) / max_ops.sqrt(
        running_var_reshaped + eps
    )

    # Apply weight (gamma) and bias (beta) if provided
    if weight is not None:
        weight_reshaped = max_ops.reshape(weight, broadcast_shape)
        normalized = normalized * weight_reshaped

    if bias is not None:
        bias_reshaped = max_ops.reshape(bias, broadcast_shape)
        normalized = normalized + bias_reshaped

    # It's not sure we'll ever support returning those, notably because of
    # https://github.com/pytorch/pytorch/issues/85960
    return (
        normalized,
        NotImplementedError(
            "We don't support returning the saved mean "
            "in aten._native_batch_norm_legit_no_training yet"
        ),
        NotImplementedError(
            "We don't support returning the saved variance "
            "in aten._native_batch_norm_legit_no_training yet"
        ),
    )


# _pdist_forward(Tensor self, float p=2) -> Tensor
# _scaled_dot_product_flash_attention(Tensor query, Tensor key, Tensor value, float dropout_p=0.0, bool is_causal=False, bool return_debug_mask=False, *, float? scale=None) -> (Tensor, Tensor, Tensor, Tensor, SymInt, SymInt, Tensor, Tensor, Tensor)
@map_to(aten._scaled_dot_product_flash_attention)
def aten__scaled_dot_product_flash_attention(
    query: TensorValue,
    key: TensorValue,
    value: TensorValue,
    dropout_p: float = 0.0,
    is_causal: bool = False,
    return_debug_mask: bool = False,
    scale: float | None = None,
):
    # We return only the first element for now because we don't support training yet.
    # PyTorch provides tensors in shape [batch, num_heads, seq_len, head_dim]
    # MAX expects tensors in shape [batch, seq_len, num_heads, head_dim]

    # Transpose from PyTorch format to MAX format
    q = max_ops.permute(query, [0, 2, 1, 3])  # [batch, seq_len, num_heads, head_dim]
    k = max_ops.permute(key, [0, 2, 1, 3])  # [batch, seq_len, num_heads, head_dim]
    v = max_ops.permute(value, [0, 2, 1, 3])  # [batch, seq_len, num_heads, head_dim]

    # Calculate scale if not provided
    if scale is None:
        head_dim = query.shape[-1]
        if isinstance(head_dim, Dim):
            head_dim_value = int(head_dim)
        else:
            head_dim_value = head_dim
        scale = 1.0 / math.sqrt(float(head_dim_value))

    # Choose mask variant based on is_causal flag
    mask_variant = MHAMaskVariant.CAUSAL_MASK if is_causal else MHAMaskVariant.NULL_MASK

    # Call flash attention
    attn_out = flash_attention_gpu(q, k, v, mask_variant=mask_variant, scale=scale)

    # Transpose back to PyTorch format [batch, num_heads, seq_len, head_dim]
    result = max_ops.permute(attn_out, [0, 2, 1, 3])

    # Return tuple as expected by PyTorch (we only support inference, not training)
    # The full signature returns 9 values for training, but we only need the first one
    return (result,)


# TODO: remove all of those when https://github.com/modular/modular/issues/5198
# is fixed
from dataclasses import dataclass
from enum import Enum


class MHAMaskVariant(str, Enum):
    CAUSAL_MASK = 0
    CAUSAL_ALIBI_MASK = 1
    NULL_MASK = 2
    CHUNKED_CAUSAL_MASK = 3
    SLIDING_WINDOW_CAUSAL_MASK = 4


class AttentionMaskVariant(str, Enum):
    NULL_MASK = "null"
    CAUSAL_MASK = "causal"
    TENSOR_MASK = "tensor_mask"
    CHUNKED_CAUSAL_MASK = "chunked_causal"
    SLIDING_WINDOW_CAUSAL_MASK = "sliding_window_causal"


class PositionalEncodingVariant(str, Enum):
    NO_POS = "no_pos"
    ALIBI_POS = "alibi_pos"


@dataclass
class MHAMaskConfig:
    attention_mask_variant: AttentionMaskVariant
    positional_encoding_variant: PositionalEncodingVariant


_MHA_MASK_CONFIG_DICT = {
    MHAMaskVariant.CAUSAL_MASK: MHAMaskConfig(
        attention_mask_variant=AttentionMaskVariant.CAUSAL_MASK,
        positional_encoding_variant=PositionalEncodingVariant.NO_POS,
    ),
    MHAMaskVariant.CAUSAL_ALIBI_MASK: MHAMaskConfig(
        attention_mask_variant=AttentionMaskVariant.CAUSAL_MASK,
        positional_encoding_variant=PositionalEncodingVariant.ALIBI_POS,
    ),
    MHAMaskVariant.NULL_MASK: MHAMaskConfig(
        attention_mask_variant=AttentionMaskVariant.NULL_MASK,
        positional_encoding_variant=PositionalEncodingVariant.NO_POS,
    ),
    MHAMaskVariant.CHUNKED_CAUSAL_MASK: MHAMaskConfig(
        attention_mask_variant=AttentionMaskVariant.CHUNKED_CAUSAL_MASK,
        positional_encoding_variant=PositionalEncodingVariant.NO_POS,
    ),
    MHAMaskVariant.SLIDING_WINDOW_CAUSAL_MASK: MHAMaskConfig(
        attention_mask_variant=AttentionMaskVariant.SLIDING_WINDOW_CAUSAL_MASK,
        positional_encoding_variant=PositionalEncodingVariant.NO_POS,
    ),
}


def flash_attention_gpu(
    q: TensorValue,
    k: TensorValue,
    v: TensorValue,
    mask_variant: MHAMaskVariant,
    scale: float,
    local_window_size: int = -1,
    valid_length: TensorValue | None = None,
) -> TensorValue:
    """Computes flash attention using GPU-optimized kernel.

    Args:
        q: Query tensor of shape [batch, seq_len, num_heads, head_dim]
        k: Key tensor of shape [batch, seq_len, num_heads, head_dim]
        v: Value tensor of shape [batch, seq_len, num_heads, head_dim]
        mask_variant: The mask variant to use for attention
        scale: Scaling factor for attention scores
        local_window_size: Local window size for sliding window attention
        valid_length: Optional tensor of shape [batch] with dtype uint32.
            When provided, uses the padded kernel variant that respects
            the valid sequence lengths for each batch element.

    Returns:
        Output tensor of shape [batch, seq_len, num_heads, head_dim]
    """
    if q.dtype != k.dtype or q.dtype != v.dtype:
        msg = (
            "q, k, v must have matching dtypes. Got "
            f"q.dtype={q.dtype}, k.dtype={k.dtype}, v.dtype={v.dtype}"
        )
        raise ValueError(msg)

    expected_rank = 4
    for name, tensor in [("q", q), ("k", k), ("v", v)]:
        if tensor.rank != expected_rank:
            msg = f"{name} must be rank {expected_rank}, got {tensor.rank}"
            raise ValueError(msg)

    # Validate head dimension matches across all inputs
    head_dim = q.shape[-1]
    if k.shape[-1] != head_dim or v.shape[-1] != head_dim:
        msg = (
            "All inputs must have same head_dim. Got "
            f"q: {head_dim}, k: {k.shape[-1]}, v: {v.shape[-1]}"
        )
        raise ValueError(msg)

    # Validate valid_length if provided
    if valid_length is not None:
        if valid_length.dtype != DType.uint32:
            msg = f"valid_length must have dtype uint32, got {valid_length.dtype}"
            raise ValueError(msg)

        if valid_length.rank != 1:
            msg = f"valid_length must be rank 1, got {valid_length.rank}"
            raise ValueError(msg)

        if valid_length.shape[0] != q.shape[0]:
            msg = (
                f"valid_length batch size ({valid_length.shape[0]}) must match "
                f"q batch size ({q.shape[0]})"
            )
            raise ValueError(msg)

    mha_mask_config = _MHA_MASK_CONFIG_DICT[mask_variant]
    parameters: dict[str, int | str | DType] = {}
    parameters["mask_str"] = mha_mask_config.attention_mask_variant.value
    parameters["score_mod_str"] = mha_mask_config.positional_encoding_variant.value
    parameters["local_window_size"] = local_window_size

    op_name = "mo.mha.no_cache"
    values = [q, k, v]
    if valid_length is not None:
        op_name = "mo.mha.padded.no_cache"
        values.append(valid_length)
    values.append(max_ops.constant(scale, dtype=DType.float32, device=DeviceRef.CPU()))

    return max_ops.custom(
        op_name,
        values=values,
        out_types=[TensorType(dtype=q.dtype, shape=q.shape, device=q.device)],
        parameters=parameters,
        device=q.device,
    )[0].tensor


# _softmax(Tensor self, int dim, bool half_to_float) -> Tensor
@map_to(aten._softmax)
def aten__softmax(self: TensorValue, dim: int, half_to_float: bool):
    if half_to_float:
        dtype = torch.float32
    else:
        dtype = None
    return aten_softmax(self, dim=dim, dtype=dtype)


@map_to(aten.softmax)
def aten_softmax(input, dim=-1, dtype=None):
    if dtype is not None:
        max_dtype = DType.from_torch(dtype)
        input = max_ops.cast(input, dtype=max_dtype)

    # Handle negative dim
    if dim < 0:
        dim = len(input.shape) + dim

    # Manual implementation
    # Compute max along the specified axis for numerical stability, keeping dimensions
    x_max = aten_amax(input, dim=[dim], keepdim=True)

    # Subtract max for numerical stability
    x_shifted = input - x_max

    # Compute exponential
    x_exp = max_ops.exp(x_shifted)

    # Sum along the axis, keeping dimensions for broadcasting
    x_sum = aten_sum(x_exp, dim=[dim], keepdim=True)

    # Divide to get softmax
    return x_exp / x_sum


# _to_copy(Tensor self, *, ScalarType? dtype=None, Layout? layout=None, Device? device=None, bool? pin_memory=None, bool non_blocking=False, MemoryFormat? memory_format=None) -> Tensor
@map_to(aten._to_copy)
def aten__to_copy(
    tensor: TensorValue,
    *,
    dtype: torch.dtype | None = None,
    layout: torch.layout | None = None,
    device: torch.device | None = None,
    pin_memory: bool | None = None,
    non_blocking: bool = False,
    memory_format: torch.memory_format | None = None,
):
    result = tensor
    if device is not None:
        result = max_ops.transfer_to(result, device=torch_device_to_max_device(device))
    if dtype is not None:
        result = max_ops.cast(result, dtype=DType.from_torch(dtype))
    return result


# abs(Tensor self) -> Tensor
@map_to(aten.abs)
def aten_abs(x: TensorValue):
    return max_ops.abs(x)


# acos(Tensor self) -> Tensor
# acosh(Tensor self) -> Tensor
# adaptive_avg_pool1d(Tensor self, int[1] output_size) -> Tensor


# add.Scalar(Tensor self, Scalar other, Scalar alpha=1) -> Tensor
# add.Tensor(Tensor self, Tensor other, *, Scalar alpha=1) -> Tensor
@map_to(aten.add)
def aten_add(input: TensorValue, other: TensorValue | Scalar, alpha: Scalar = 1):
    input, other = type_promotion(input, other)
    if alpha != 1:
        other = aten_mul(other, alpha)
    return input + other


# addmm(Tensor self, Tensor mat1, Tensor mat2, *, Scalar beta=1, Scalar alpha=1) -> Tensor
@map_to(aten.addmm)
def aten_addmm(
    input: TensorValue,
    mat1: TensorValue,
    mat2: TensorValue,
    *,
    beta: Scalar = 1.0,
    alpha: Scalar = 1.0,
) -> TensorValue:
    # addmm computes: beta * input + alpha * mat1 @ mat2
    matmul_result = operator.matmul(mat1, mat2)

    # Apply scaling factors
    if alpha != 1.0:
        matmul_result = operator.mul(matmul_result, alpha)

    if beta != 1.0:
        scaled_input = operator.mul(input, beta)
    else:
        scaled_input = input

    return operator.add(scaled_input, matmul_result)


# alias(Tensor(a) self) -> Tensor(a)
@map_to(aten.alias)
def aten_alias(input: TensorValue) -> TensorValue:
    return input


# amax(Tensor self, int[1] dim=[], bool keepdim=False) -> Tensor
@map_to(aten.amax)
def aten_amax(
    input: TensorValue, dim: list[int] = [], keepdim: bool = False
) -> TensorValue:
    # If empty dim list is provided, reduce over all dimensions
    if not dim:
        dim = [i for i in range(len(input.shape))]

    # Reduce each dimension one by one, similar to aten_mean
    result = input
    for axis in dim:
        result = max_ops.max(result, axis=axis)

    if not keepdim:
        # Squeeze the reduced dimensions - sort in reverse order to avoid index shifting
        for axis in sorted(dim, reverse=True):
            result = max_ops.squeeze(result, axis=axis)

    return result


# amin(Tensor self, int[1] dim=[], bool keepdim=False) -> Tensor
@map_to(aten.amin)
def aten_amin(
    input: TensorValue, dim: list[int] = [], keepdim: bool = False
) -> TensorValue:
    # If empty dim list is provided, reduce over all dimensions
    if not dim:
        dim = [i for i in range(len(input.shape))]

    # Reduce each dimension one by one, similar to aten_mean
    result = input
    for axis in dim:
        result = max_ops.min(result, axis=axis)

    if not keepdim:
        # Squeeze the reduced dimensions - sort in reverse order to avoid index shifting
        for axis in sorted(dim, reverse=True):
            result = max_ops.squeeze(result, axis=axis)

    return result


# any(Tensor self) -> Tensor
# any.dim(Tensor self, int dim, bool keepdim=False) -> Tensor
# any.dims(Tensor self, int[]? dim=None, bool keepdim=False) -> Tensor
@map_to(aten.any)
def aten_any(
    input: TensorValue, dim: int | list[int] | None = None, keepdim: bool = False
) -> TensorValue:
    """
    Equivalent to torch.any.
    Tests if any elements in the input are True (non-zero).
    Uses max() on boolean tensor since True > False.
    """
    # Convert input to boolean first (non-zero values become True)
    input_bool = max_ops.not_equal(input, 0)

    if dim is None:
        # Return True if any element is True (reduce all dimensions)
        dim = tuple(range(len(input.shape)))
    elif isinstance(dim, int):
        dim = (dim,)

    # Handle negative dimensions
    dim = [x if x >= 0 else len(input.shape) + x for x in dim]

    result = input_bool
    # Use max() to implement any() since True > False
    for axis in sorted(dim, reverse=True):
        result = max_ops.max(result, axis=axis)

    # Handle keepdim=False
    if not keepdim:
        # Squeeze the reduced dimensions
        for axis in sorted(dim, reverse=True):
            result = max_ops.squeeze(result, axis=axis)

    return result


# arange.start_step(Scalar start, Scalar end, Scalar step=1, *, ScalarType? dtype=None, Layout? layout=None, Device? device=None, bool? pin_memory=None) -> Tensor
@map_to(aten.arange)
def aten_arange(
    start: Scalar,
    end: Scalar | None = None,
    step: Scalar = 1,
    *,
    dtype: torch.dtype | None = None,
    layout: torch.layout | None = None,
    device: torch.device | None = None,
    pin_memory: bool | None = None,
) -> TensorValue:
    if isinstance(start, float):
        raise ValueError("We don't support float start values for torch.arange")
    if isinstance(step, float):
        raise ValueError("We don't support float step values for torch.arange")
    if isinstance(end, float):
        raise ValueError("We don't support float end values for torch.arange")
    if dtype is None:
        dtype = torch.int64
    dtype = DType.from_torch(dtype)

    if device is None:
        device = torch.get_default_device()
    device = torch_device_to_max_device(device)

    if end is None:
        # Single argument form: torch.arange(end)
        end = start
        start = 0

    # Calculate output dimension for max_ops.range
    # The length is ceil((end - start) / step) as per PyTorch docs
    out_dim = end - start
    if step != 1:
        out_dim = int(math.ceil(out_dim / step))

    # Use max_ops.range to create the sequence
    result = max_ops.range(
        Dim(start),
        Dim(end),
        Dim(step),
        out_dim=Dim(out_dim),
        device=device,
        dtype=dtype,
    )
    # TODO: Remove this when the bug is addressed in MAX, range doesn't produce the correct dtype
    # https://github.com/modular/modular/issues/5178
    return max_ops.cast(result, dtype=dtype)


# argmax(Tensor self, int? dim=None, bool keepdim=False) -> Tensor
@map_to(aten.argmax)
def aten_argmax(
    input: TensorValue, dim: int | None = None, keepdim: bool = False
) -> TensorValue:
    # If dim is None, return argmax of flattened tensor
    if dim is None:
        # Flatten the tensor and compute argmax along axis 0
        flattened = max_ops.reshape(input, [-1])
        result = max_ops.argmax(flattened, axis=0)
        if keepdim:
            # Return tensor with same number of dimensions as input, all size 1
            result_shape = [1] * len(input.shape)
            result = max_ops.reshape(result, result_shape)
        else:
            # Return scalar (0-dimensional tensor)
            result = max_ops.squeeze(result, axis=0)
    else:
        # Compute argmax along specified dimension
        # MAX only supports argmax on innermost axis, so we need to transpose
        ndim = len(input.shape)

        # Normalize negative axis
        if dim < 0:
            dim = ndim + dim

        # If dim is not the last dimension, transpose to make it last
        if dim != ndim - 1:
            # Swap target dimension with last dimension
            transposed_input = max_ops.transpose(input, dim, ndim - 1)

            # Perform argmax on last axis
            result = max_ops.argmax(transposed_input, axis=-1)

            # Swap back if needed
            if not keepdim:
                # The result has one fewer dimension, so we need to be careful about indexing
                result_ndim = ndim - 1
                if dim < result_ndim:
                    # Swap back: what was at position dim is now at position (result_ndim - 1)
                    # We want to move it back to position dim
                    result = max_ops.transpose(result, dim, result_ndim - 1)
            else:
                # For keepdim=True, the result still has the same number of dimensions
                # Swap the dimensions back
                result = max_ops.transpose(result, dim, ndim - 1)
        else:
            # Target axis is already the last dimension
            result = max_ops.argmax(input, axis=dim)

        if not keepdim:
            # Find the dimension with size 1 and squeeze it
            for i, size in enumerate(result.shape):
                if size == 1:
                    result = max_ops.squeeze(result, axis=i)
                    break
    return result


# argmin(Tensor self, int? dim=None, bool keepdim=False) -> Tensor
@map_to(aten.argmin)
def aten_argmin(
    input: TensorValue, dim: int | None = None, keepdim: bool = False
) -> TensorValue:
    # If dim is None, return argmin of flattened tensor
    if dim is None:
        # Flatten the tensor and compute argmin along axis 0
        flattened = max_ops.reshape(input, [-1])
        result = max_ops.argmin(flattened, axis=0)
        if keepdim:
            # Return tensor with same number of dimensions as input, all size 1
            result_shape = [1] * len(input.shape)
            result = max_ops.reshape(result, result_shape)
        else:
            # Return scalar (0-dimensional tensor)
            result = max_ops.squeeze(result, axis=0)
    else:
        # Compute argmin along specified dimension
        # MAX only supports argmin on innermost axis, so we need to transpose
        ndim = len(input.shape)

        # Normalize negative axis
        if dim < 0:
            dim = ndim + dim

        # If dim is not the last dimension, transpose to make it last
        if dim != ndim - 1:
            # Swap target dimension with last dimension
            transposed_input = max_ops.transpose(input, dim, ndim - 1)

            # Perform argmin on last axis
            result = max_ops.argmin(transposed_input, axis=-1)

            # Swap back if needed
            if not keepdim:
                # The result has one fewer dimension, so we need to be careful about indexing
                result_ndim = ndim - 1
                if dim < result_ndim:
                    # Swap back: what was at position dim is now at position (result_ndim - 1)
                    # We want to move it back to position dim
                    result = max_ops.transpose(result, dim, result_ndim - 1)
            else:
                # For keepdim=True, the result still has the same number of dimensions
                # Swap the dimensions back
                result = max_ops.transpose(result, dim, ndim - 1)
        else:
            # Target axis is already the last dimension
            result = max_ops.argmin(input, axis=dim)

        if not keepdim:
            # Find the dimension with size 1 and squeeze it
            for i, size in enumerate(result.shape):
                if size == 1:
                    result = max_ops.squeeze(result, axis=i)
                    break
    return result


# as_strided(Tensor(a) self, SymInt[] size, SymInt[] stride, SymInt? storage_offset=None) -> Tensor(a)
# asin(Tensor self) -> Tensor
# asinh(Tensor self) -> Tensor
# atan(Tensor self) -> Tensor
# atan2(Tensor self, Tensor other) -> Tensor
# atan2.out(Tensor self, Tensor other, *, Tensor(a!) out) -> Tensor(a!)


# atanh(Tensor self) -> Tensor
@map_to(aten.atanh)
def aten_atanh(x: TensorValue) -> TensorValue:
    return max_ops.atanh(x)


# avg_pool1d(Tensor self, int[1] kernel_size, int[1] stride=[], int[1] padding=0, bool ceil_mode=False, bool count_include_pad=True) -> Tensor


# avg_pool2d(Tensor self, int[2] kernel_size, int[2] stride=[], int[2] padding=0, bool ceil_mode=False, bool count_include_pad=True, int? divisor_override=None) -> Tensor
@map_to(aten.avg_pool2d)
def aten_avg_pool2d(
    input: TensorValue,
    kernel_size: list[int],
    stride: list[int] | None = None,
    padding: list[int] = [0, 0],
    ceil_mode: bool = False,
    count_include_pad: bool = True,
    divisor_override: int | None = None,
):
    """
    Applies a 2D average pooling over an input signal composed of several input planes.

    Args:
        input: input tensor (N, C, H_in, W_in)
        kernel_size: size of the pooling window
        stride: stride of the pooling window. Default value is kernel_size
        padding: implicit zero padding to be added on both sides
        ceil_mode: when True, will use ceil instead of floor to compute output shape
        count_include_pad: when True, will include the zero-padding in the averaging calculation
        divisor_override: if specified, it will be used as divisor, otherwise size of the pooling region will be used
    """
    if divisor_override is not None:
        raise NotImplementedError("divisor_override is not supported yet in avg_pool2d")

    # Handle default stride
    if stride is None:
        stride = kernel_size

    # Ensure kernel_size, stride, and padding are tuples
    if isinstance(kernel_size, int):
        kernel_size = (kernel_size, kernel_size)
    elif isinstance(kernel_size, list):
        kernel_size = tuple(kernel_size)

    if isinstance(stride, int):
        stride = (stride, stride)
    elif isinstance(stride, list):
        stride = tuple(stride)

    if isinstance(padding, int):
        padding = (padding, padding)
    elif isinstance(padding, list):
        padding = tuple(padding)

    # Convert padding from PyTorch format (pad_h, pad_w) to MAX format (pad_h_before, pad_h_after, pad_w_before, pad_w_after)
    if len(padding) == 2:
        padding = (padding[0], padding[0], padding[1], padding[1])

    # Convert input from NCHW (PyTorch default) to NHWC (MAX requirement)
    input_nhwc = input.permute([0, 2, 3, 1])

    # Apply average pooling using MAX
    result = max_ops.avg_pool2d(
        input_nhwc,
        kernel_size=kernel_size,
        stride=stride,
        padding=padding,
        ceil_mode=ceil_mode,
        count_boundary=count_include_pad,
    )

    # Convert result back from NHWC to NCHW for PyTorch compatibility
    return result.permute([0, 3, 1, 2])


# avg_pool2d_backward(Tensor grad_output, Tensor self, int[2] kernel_size, int[2] stride, int[2] padding, bool ceil_mode, bool count_include_pad, int? divisor_override) -> Tensor
# avg_pool3d(Tensor self, int[3] kernel_size, int[3] stride=[], int[3] padding=0, bool ceil_mode=False, bool count_include_pad=True, int? divisor_override=None) -> Tensor


# bitwise_and.Scalar(Tensor self, Scalar other) -> Tensor
@map_to(aten.bitwise_and.Scalar)
def aten_bitwise_and_scalar(input: TensorValue, other: Scalar) -> TensorValue:
    return max_ops.custom(
        name="bitwise_and_scalar",
        device=input.device,
        values=[input],
        parameters=dict(other=other),
        out_types=[
            TensorType(dtype=input.dtype, shape=input.shape, device=input.device)
        ],
    )[0]


# bitwise_and.Tensor(Tensor self, Tensor other) -> Tensor
@map_to(aten.bitwise_and.Tensor)
def aten_bitwise_and(input: TensorValue, other: TensorValue) -> TensorValue:
    # For the moment we only support tensors of the same dimension

    final_shape = find_broadcast_shape(input.shape, other.shape)
    input = max_ops.broadcast_to(input, final_shape)
    other = max_ops.broadcast_to(other, final_shape)

    return max_ops.custom(
        name="bitwise_and",
        device=input.device,
        values=[input, other],
        out_types=[
            TensorType(dtype=input.dtype, shape=input.shape, device=input.device)
        ],
    )[0]


# bitwise_not(Tensor self) -> Tensor
@map_to(aten.bitwise_not)
def aten_bitwise_not(input: TensorValue) -> TensorValue:
    return max_ops.custom(
        name="bitwise_not",
        device=input.device,
        values=[input],
        out_types=[
            TensorType(dtype=input.dtype, shape=input.shape, device=input.device)
        ],
    )[0]


# bitwise_or.Scalar(Tensor self, Scalar other) -> Tensor
@map_to(aten.bitwise_or.Scalar)
def aten_bitwise_or_scalar(input: TensorValue, other: Scalar) -> TensorValue:
    return max_ops.custom(
        name="bitwise_or_scalar",
        device=input.device,
        values=[input],
        parameters=dict(other=other),
        out_types=[
            TensorType(dtype=input.dtype, shape=input.shape, device=input.device)
        ],
    )[0]


# bitwise_or.Tensor(Tensor self, Tensor other) -> Tensor
@map_to(aten.bitwise_or.Tensor)
def aten_bitwise_or(input: TensorValue, other: TensorValue) -> TensorValue:
    # For the moment we only support tensors of the same dimension

    final_shape = find_broadcast_shape(input.shape, other.shape)
    input = max_ops.broadcast_to(input, final_shape)
    other = max_ops.broadcast_to(other, final_shape)

    return max_ops.custom(
        name="bitwise_or",
        device=input.device,
        values=[input, other],
        out_types=[
            TensorType(dtype=input.dtype, shape=input.shape, device=input.device)
        ],
    )[0]


# bitwise_xor.Scalar(Tensor self, Scalar other) -> Tensor
@map_to(aten.bitwise_xor.Scalar)
def aten_bitwise_xor_scalar(input: TensorValue, other: Scalar) -> TensorValue:
    return max_ops.custom(
        name="bitwise_xor_scalar",
        device=input.device,
        values=[input],
        parameters=dict(other=other),
        out_types=[
            TensorType(dtype=input.dtype, shape=input.shape, device=input.device)
        ],
    )[0]


# bitwise_xor.Tensor(Tensor self, Tensor other) -> Tensor
@map_to(aten.bitwise_xor.Tensor)
def aten_bitwise_xor(input: TensorValue, other: TensorValue) -> TensorValue:
    # For the moment we only support tensors of the same dimension

    final_shape = find_broadcast_shape(input.shape, other.shape)
    input = max_ops.broadcast_to(input, final_shape)
    other = max_ops.broadcast_to(other, final_shape)

    return max_ops.custom(
        name="bitwise_xor",
        device=input.device,
        values=[input, other],
        out_types=[
            TensorType(dtype=input.dtype, shape=input.shape, device=input.device)
        ],
    )[0]


# bmm(Tensor self, Tensor mat2) -> Tensor
@map_to(aten.bmm)
def aten_bmm(input: TensorValue, mat2: TensorValue) -> TensorValue:
    """
    Batch matrix multiplication equivalent to torch.bmm.

    Args:
        input: 3D tensor of shape [batch_size, n, m]
        mat2: 3D tensor of shape [batch_size, m, p]

    Returns:
        3D tensor of shape [batch_size, n, p]
    """
    # MAX's matmul handles batch dimensions automatically through broadcasting
    return max_ops.matmul(input, mat2)


# cat(Tensor[] tensors, int dim=0) -> Tensor
@map_to(aten.cat)
def aten_cat(tensors: list[TensorValue], dim: int = 0) -> TensorValue:
    return max_ops.concat(tensors, axis=dim)


# ceil(Tensor self) -> Tensor
@map_to(aten.ceil)
def aten_ceil(input: TensorValue) -> TensorValue:
    """
    Ceiling of the input tensor, element-wise.

    For floating-point inputs: Uses a custom Mojo kernel for efficient ceil operation.
    For integer inputs: Returns it (no mathematical change needed, following PyTorch behavior).
    """
    if input.type.dtype.is_integral():
        return input
    else:
        return max_ops.custom(
            name="ceil",
            device=input.device,
            values=[input],
            out_types=[
                TensorType(dtype=input.dtype, shape=input.shape, device=input.device)
            ],
        )[0]


# clamp(Tensor self, Scalar? min=None, Scalar? max=None) -> Tensor
# clamp.Tensor(Tensor self, Tensor? min=None, Tensor? max=None) -> Tensor
@map_to(aten.clamp)
def aten_clamp(
    input: TensorValue,
    min: TensorValue | Scalar | None = None,
    max: TensorValue | Scalar | None = None,
) -> TensorValue:
    """
    Implements torch.clamp by clamping all elements in input to the range [min, max].
    Uses max_ops.max and max_ops.min to implement clamp as:
    clamp(x, min, max) = min(max(x, min), max)
    """
    result = input

    # Apply lower bound if min is provided
    if min is not None:
        result = max_ops.max(result, min)

    # Apply upper bound if max is provided
    if max is not None:
        result = max_ops.min(result, max)

    return result


# clone(Tensor self, *, MemoryFormat? memory_format=None) -> Tensor
@map_to(aten.clone)
def aten_clone(
    input: TensorValue, *, memory_format: torch.memory_format | None = None
) -> TensorValue:
    return input


# col2im(Tensor self, SymInt[2] output_size, int[2] kernel_size, int[2] dilation, int[2] padding, int[2] stride) -> Tensor
# constant_pad_nd(Tensor self, SymInt[] pad, Scalar value=0) -> Tensor


# convolution(Tensor input, Tensor weight, Tensor? bias, SymInt[] stride, SymInt[] padding, SymInt[] dilation, bool transposed, SymInt[] output_padding, SymInt groups) -> Tensor
@map_to(aten.convolution)
def aten_convolution(
    input: TensorValue,
    weight: TensorValue,
    bias: TensorValue | None,
    stride: list[SymIntType],
    padding: list[SymIntType],
    dilation: list[SymIntType],
    transposed: bool,
    output_padding: list[SymIntType],
    groups: SymIntType,
) -> TensorValue:
    # For now, we only support the 2D case that maps to F.conv2d
    if transposed:
        raise NotImplementedError("Transposed convolution is not supported yet")
    if any(p != 0 for p in output_padding):
        raise NotImplementedError("Output padding is not supported yet")

    if groups != 1:
        raise NotImplementedError("Grouped convolution is not supported yet.")

    if isinstance(stride, int):
        stride = (stride, stride)
    if isinstance(padding, int):
        padding = (padding, padding, padding, padding)
    elif isinstance(padding, str):
        raise ValueError("Padding must be an int or a tuple of ints.")
    elif isinstance(padding, tuple | list):
        if len(padding) == 2:
            # PyTorch padding=(pad_h, pad_w) -> MAX padding=(pad_h_before, pad_h_after, pad_w_before, pad_w_after)
            padding = (padding[0], padding[0], padding[1], padding[1])
        elif len(padding) == 4:
            # Already in MAX format
            padding = tuple(padding)
        else:
            raise ValueError(f"Unsupported padding length: {len(padding)}")
    if isinstance(dilation, int):
        dilation = (dilation, dilation)

    # Convert input from NCHW (PyTorch default) to NHWC (MAX requirement)
    # NCHW: [batch, channels, height, width] -> NHWC: [batch, height, width, channels]
    input_nhwc = input.permute([0, 2, 3, 1])

    # Convert weight from PyTorch OIHW: [out_channels, in_channels, kernel_h, kernel_w]
    # to MAX RSCF: [kernel_h, kernel_w, in_channels, out_channels]
    weight_rscf = weight.permute([2, 3, 1, 0])

    result = max_ops.conv2d(
        input_nhwc,
        weight_rscf,
        bias=bias,
        stride=stride,
        padding=padding,
        dilation=dilation,
        input_layout=max_type.ConvInputLayout.NHWC,
        filter_layout=max_type.FilterLayout.RSCF,
    )

    # Convert result back from NHWC to NCHW for PyTorch compatibility
    # NHWC: [batch, height, width, channels] -> NCHW: [batch, channels, height, width]
    return result.permute([0, 3, 1, 2])


# convolution_backward(Tensor grad_output, Tensor input, Tensor weight, SymInt[]? bias_sizes, SymInt[] stride, SymInt[] padding, SymInt[] dilation, bool transposed, SymInt[] output_padding, SymInt groups, bool[3] output_mask) -> (Tensor, Tensor, Tensor)
# copy(Tensor self, Tensor src, bool non_blocking=False) -> Tensor
@map_to(aten.copy)
def aten_copy(
    input: TensorValue, src: TensorValue, non_blocking: bool = False
) -> TensorValue:
    return src


# cos(Tensor self) -> Tensor
@map_to(aten.cos)
def aten_cos(x: TensorValue) -> TensorValue:
    return max_ops.cos(x)


# cosh(Tensor self) -> Tensor


# cumsum(Tensor self, int dim, *, ScalarType? dtype=None) -> Tensor
@map_to(aten.cumsum)
def aten_cumsum(
    input: TensorValue, dim: int, *, dtype: torch.dtype | None = None
) -> TensorValue:
    """
    Returns the cumulative sum of elements of input in the dimension dim.

    Args:
        input: the input tensor
        dim: the dimension to do the operation over
        dtype: the desired data type of returned tensor
    """
    if dtype is not None:
        max_dtype = DType.from_torch(dtype)
        input = max_ops.cast(input, dtype=max_dtype)

    # MAX's cumsum handles negative dimensions automatically, so no need to convert
    return max_ops.cumsum(input, axis=dim)


# TODO: handle inplace?
# detach(Tensor(a) self) -> Tensor(a)
@map_to(aten.detach)
def aten_detach(input: TensorValue) -> TensorValue:
    return input


# diagonal(Tensor(a) self, int offset=0, int dim1=0, int dim2=1) -> Tensor(a)


# div.Scalar(Tensor self, Scalar other) -> Tensor
# div.Scalar_mode(Tensor self, Scalar other, *, str? rounding_mode) -> Tensor
# div.Tensor(Tensor self, Tensor other) -> Tensor
# div.Tensor_mode(Tensor self, Tensor other, *, str? rounding_mode) -> Tensor
@map_to(aten.div)
def aten_div(
    input: TensorValue, other: TensorValue | Scalar, *, rounding_mode: str | None = None
) -> TensorValue:
    # Handle torch.div with different rounding modes
    if rounding_mode is None:
        return operator.truediv(input, other)
    elif rounding_mode == "floor":
        return operator.floordiv(input, other)
    elif rounding_mode == "trunc":
        # Truncation towards zero (not implemented in operator, need custom logic)
        result = operator.truediv(input, other)
        return max_ops.trunc(result)
    else:
        raise ValueError(f"Unsupported rounding_mode: {rounding_mode}")


# elu(Tensor self, Scalar alpha=1, Scalar scale=1, Scalar input_scale=1) -> Tensor


# embedding(Tensor weight, Tensor indices, SymInt padding_idx=-1, bool scale_grad_by_freq=False, bool sparse=False) -> Tensor
@map_to(aten.embedding)
def aten_embedding(
    input: TensorValue,
    weight: TensorValue,
    padding_idx: SymIntType = -1,
    scale_grad_by_freq: bool = False,
    sparse: bool = False,
):
    # For some reason with aten, input and weight are inverted.
    return torch_embedding_equivalent(
        weight,
        input,
        padding_idx=padding_idx,
        max_norm=None,
        scale_grad_by_freq=scale_grad_by_freq,
        sparse=sparse,
    )


def torch_embedding_equivalent(
    input,
    weight,
    padding_idx=None,
    max_norm=None,
    scale_grad_by_freq=False,
    sparse=False,
):
    if max_norm is not None:
        raise NotImplementedError(
            "max_norm is not supported yet in this embedding implementation"
        )
    if scale_grad_by_freq:
        raise NotImplementedError(
            "scale_grad_by_freq is not supported yet in this embedding implementation"
        )
    if sparse:
        raise NotImplementedError(
            "sparse gradients are not supported yet in this embedding implementation"
        )

    # Handle scalar indices by reshaping to have at least one dimension
    # PyTorch embedding returns the selected row directly for scalar input
    # but MAX gather may need proper shape handling
    original_shape = input.shape
    if len(original_shape) == 0:  # Scalar tensor
        input_reshaped = max_ops.unsqueeze(input, axis=0)
        result = max_ops.gather(weight, input_reshaped, axis=0)
        # Remove the added dimension: [1, embedding_dim] -> [embedding_dim]
        return max_ops.squeeze(result, axis=0)
    else:
        # Use gather to select rows from weight matrix based on input indices
        # axis=0 means we're gathering along the first dimension (vocab dimension)
        return max_ops.gather(weight, input, axis=0)


# embedding_dense_backward(Tensor grad_output, Tensor indices, SymInt num_weights, SymInt padding_idx, bool scale_grad_by_freq) -> Tensor


# empty.memory_format(SymInt[] size, *, ScalarType? dtype=None, Layout? layout=None, Device? device=None, bool? pin_memory=None, MemoryFormat? memory_format=None) -> Tensor
@map_to(aten.empty.memory_format)
def aten_empty_memory_format(
    size: list[SymIntType],
    *,
    dtype: torch.dtype | None = None,
    layout: torch.layout | None = None,
    device: torch.device | None = None,
    pin_memory: bool | None = None,
    memory_format: torch.memory_format | None = None,
) -> TensorValue:
    return aten_full(
        size, 0, dtype=dtype, layout=layout, device=device, pin_memory=pin_memory
    )


# empty_strided(SymInt[] size, SymInt[] stride, *, ScalarType? dtype=None, Layout? layout=None, Device? device=None, bool? pin_memory=None) -> Tensor
@map_to(aten.empty_strided)
def aten_empty_strided(
    size: list[SymIntType],
    stride: list[SymIntType],
    *,
    dtype: torch.dtype | None = None,
    layout: torch.layout | None = None,
    device: torch.device | None = None,
    pin_memory: bool | None = None,
) -> TensorValue:
    return aten_full(
        size, 0, dtype=dtype, layout=layout, device=device, pin_memory=pin_memory
    )


# empty_permuted(SymInt[] size, int[] physical_layout, *, ScalarType? dtype=None, Layout? layout=None, Device? device=None, bool? pin_memory=None) -> Tensor
@map_to(aten.empty_permuted)
def aten_empty_permuted(
    size: list[SymIntType],
    physical_layout: list[int],
    *,
    dtype: torch.dtype | None = None,
    layout: torch.layout | None = None,
    device: torch.device | None = None,
    pin_memory: bool | None = None,
) -> TensorValue:
    return aten_full(
        size, 0, dtype=dtype, layout=layout, device=device, pin_memory=pin_memory
    )


# eq.Scalar(Tensor self, Scalar other) -> Tensor
# eq.Tensor(Tensor self, Tensor other) -> Tensor
@map_to(aten.eq)
def aten_eq(x: TensorValue, y: TensorValue | Scalar) -> TensorValue:
    return operator.eq(x, y)


# erf(Tensor self) -> Tensor


# exp(Tensor self) -> Tensor
@map_to(aten.exp)
def aten_exp(input: TensorValue) -> TensorValue:
    return max_ops.exp(input)


# expand(Tensor(a) self, SymInt[] size, *, bool implicit=False) -> Tensor(a)
@map_to(aten.expand)
def aten_expand(
    tensor: TensorValue, size: list[SymIntType], *, implicit: bool = False
) -> TensorValue:
    target_shape = []

    # Get current tensor shape - we need this to handle -1 values
    current_shape = tensor.shape

    # Pad the current shape with 1s if target has more dimensions
    if len(size) > len(current_shape):
        padded_current_shape = [1] * (len(size) - len(current_shape)) + list(
            current_shape
        )
    else:
        padded_current_shape = list(current_shape)

    # Process each dimension in the target size
    for i, dim_size in enumerate(size):
        if dim_size == -1:
            # Keep current dimension size
            if i < len(padded_current_shape):
                target_shape.append(padded_current_shape[i])
            else:
                # This shouldn't happen in well-formed expand calls
                target_shape.append(1)
        else:
            target_shape.append(dim_size)

    return max_ops.broadcast_to(tensor, target_shape)


# expm1(Tensor self) -> Tensor
# fill.Scalar(Tensor self, Scalar value) -> Tensor
@map_to(aten.fill)
def aten_fill_scalar(input: TensorValue, value: Scalar) -> TensorValue:
    """
    Returns a tensor filled with the scalar value, with the same shape as the input tensor.
    This creates a new tensor (functional version, not in-place).
    """
    # Use the input tensor's dtype and device
    target_dtype = input.dtype
    target_device = input.device
    target_shape = input.shape

    # Create a scalar constant with the fill value
    scalar = max_ops.constant(value, dtype=target_dtype, device=target_device)

    # Broadcast the scalar to the target shape
    return max_ops.broadcast_to(scalar, target_shape)


# flip(Tensor self, int[] dims) -> Tensor


# floor(Tensor self) -> Tensor
@map_to(aten.floor)
def aten_floor(input: TensorValue) -> TensorValue:
    """
    Returns a new tensor with the floor of the elements of input,
    the largest integer less than or equal to each element.
    """
    return max_ops.floor(input)


# fmod.Scalar(Tensor self, Scalar other) -> Tensor
# fmod.Tensor(Tensor self, Tensor other) -> Tensor


# full(SymInt[] size, Scalar fill_value, *, ScalarType? dtype=None, Layout? layout=None, Device? device=None, bool? pin_memory=None) -> Tensor
@map_to(aten.full)
def aten_full(
    size: list[SymIntType],
    fill_value: Scalar,
    *,
    dtype: torch.dtype | None = None,
    layout: torch.layout | None = None,
    device: torch.device | None = None,
    pin_memory: bool | None = None,
):
    if dtype is None:
        dtype = torch.float32
    dtype = DType.from_torch(dtype)

    if device is None:
        device = torch.get_default_device()
    device = torch_device_to_max_device(device)

    # Create a scalar constant with the fill value
    scalar = max_ops.constant(fill_value, dtype=dtype, device=device)

    # Broadcast the scalar to the target shape
    return max_ops.broadcast_to(scalar, size)


# full_like(Tensor self, Scalar fill_value, *, ScalarType? dtype=None, Layout? layout=None, Device? device=None, bool? pin_memory=None, MemoryFormat? memory_format=None) -> Tensor
@map_to(aten.full_like)
def aten_full_like(
    input: TensorValue,
    fill_value: Scalar,
    *,
    dtype: torch.dtype | None = None,
    layout: torch.layout | None = None,
    device: torch.device | None = None,
    pin_memory: bool | None = None,
    memory_format: torch.memory_format | None = None,
) -> TensorValue:
    # If dtype is not specified, use the input tensor's dtype
    if dtype is None:
        target_dtype = input.dtype
    else:
        target_dtype = DType.from_torch(dtype)

    # If device is not specified, use the input tensor's device
    if device is None:
        target_device = input.device
    else:
        target_device = torch_device_to_max_device(device)

    # Get the shape from the input tensor
    target_shape = input.shape

    # Create a scalar constant with the fill value
    scalar = max_ops.constant(fill_value, dtype=target_dtype, device=target_device)

    # Broadcast the scalar to the target shape
    return max_ops.broadcast_to(scalar, target_shape)


# gather(Tensor self, int dim, Tensor index, *, bool sparse_grad=False) -> Tensor


# ge.Scalar(Tensor self, Scalar other) -> Tensor
# ge.Tensor(Tensor self, Tensor other) -> Tensor
@map_to(aten.ge)
def aten_ge(input: TensorValue, other: TensorValue | Scalar) -> TensorValue:
    return input >= other


# gelu(Tensor self, *, str approximate='none') -> Tensor
@map_to(aten.gelu)
def aten_gelu(
    input: TensorValue, approximate: Literal["tanh", "none"] = "none"
) -> TensorValue:
    return max_ops.gelu(input, approximate=approximate)


# grid_sampler_2d(Tensor input, Tensor grid, int interpolation_mode, int padding_mode, bool align_corners) -> Tensor


# gt.Scalar(Tensor self, Scalar other) -> Tensor
# gt.Tensor(Tensor self, Tensor other) -> Tensor
@map_to(aten.gt)
def aten_gt(x: TensorValue, y: Scalar | TensorValue) -> TensorValue:
    return operator.gt(x, y)


# hardtanh(Tensor self, Scalar min_val=-1, Scalar max_val=1) -> Tensor


# index.Tensor(Tensor self, Tensor?[] indices) -> Tensor
@map_to(aten.index)
def aten_index(input: TensorValue, indices: list[TensorValue | None]) -> TensorValue:
    if not indices:
        raise NotImplementedError("We don't yet support aten.index without indices")

    indices = indices + [None] * (len(input.shape) - len(indices))

    result = input

    # Step 1 — group consecutive index tensors into blocks
    i = 0
    while i < len(indices):
        if indices[i] is None:
            i += 1
            continue

        # Found start of an advanced indexing block
        start = i
        while i < len(indices) and indices[i] is not None:
            i += 1
        end = i

        block_tensors = indices[start:end]

        if end - start == 1:
            # Single-axis indexing — use gather
            idx = block_tensors[0]
            result = max_ops.gather(result, idx, axis=start)
        else:
            # Multi-axis indexing — use gather_nd
            # First broadcast indices to same shape
            final_shape = broadcast_shape([t.shape for t in block_tensors])

            b_indices = [max_ops.broadcast_to(t, final_shape) for t in block_tensors]

            # Stack into shape [..., num_axes]
            stacked = max_ops.stack(b_indices, axis=-1)

            # We still have to broadcast them so that they match the starting dimensions
            for j in range(start - 1, -1, -1):
                stacked = max_ops.broadcast_to(
                    stacked[None, ...], [input.shape[j]] + list(stacked.shape)
                )
            print(f"stacked shape: {stacked.shape}")

            # batch_dims = start
            result = max_ops.gather_nd(result, stacked, batch_dims=start)

    return result


def broadcast_shape(shapes):
    # Normalize: extract raw tuples/lists of dims
    norm_shapes = []
    for s in shapes:
        if hasattr(s, "shape"):
            s = s.shape
        # convert Shape-like to list if needed
        norm_shapes.append(list(s))

    if not norm_shapes:
        return []

    # Determine max rank and left-pad with 1s
    max_rank = max(len(s) for s in norm_shapes)
    padded = []
    for s in norm_shapes:
        pad = [1] * (max_rank - len(s))
        padded.append(pad + list(s))

    # Helper: recognize "dimension == 1"
    def is_one(d):
        # Covers ints == 1 and Dim-like objects that compare equal to 1
        return d == 1

    # Walk from left to right over aligned dims (already padded)
    out = []
    for col in zip(*padded):
        # Keep only the non-1 candidates
        non_ones = [d for d in col if not is_one(d)]
        if not non_ones:
            out.append(1)
            continue
        # All non-1 must be equal
        first = non_ones[0]
        if any(d != first for d in non_ones[1:]):
            raise ValueError(f"Shapes are not broadcastable at a dimension: {col}")
        out.append(first)

    return out


# index_put(Tensor self, Tensor?[] indices, Tensor values, bool accumulate=False) -> Tensor
# index_select(Tensor self, int dim, Tensor index) -> Tensor
# isinf(Tensor self) -> Tensor


# isnan(Tensor self) -> Tensor
@map_to(aten.isnan)
def aten_isnan(input: TensorValue) -> TensorValue:
    """
    Returns a new tensor with boolean elements representing if each element is NaN or not.
    """
    return max_ops.is_nan(input)


# le.Scalar(Tensor self, Scalar other) -> Tensor
# le.Tensor(Tensor self, Tensor other) -> Tensor
@map_to(aten.le)
def aten_le(input: TensorValue, other: Scalar | TensorValue) -> TensorValue:
    return input <= other


# leaky_relu(Tensor self, Scalar negative_slope=0.01) -> Tensor
# log(Tensor self) -> Tensor
@map_to(aten.log)
def aten_log(input: TensorValue) -> TensorValue:
    """
    Returns a new tensor with the natural logarithm of the elements of input.
    """
    return max_ops.log(input)


# log10(Tensor self) -> Tensor


# log1p(Tensor self) -> Tensor
@map_to(aten.log1p)
def aten_log1p(input: TensorValue) -> TensorValue:
    """
    Returns a new tensor with the natural logarithm of (1 + input).
    This function is more numerically stable than log(1 + input) for small values of input.
    """
    return max_ops.log1p(input)


# log2(Tensor self) -> Tensor


# logical_and(Tensor self, Tensor other) -> Tensor
@map_to(aten.logical_and)
def aten_logical_and(input: TensorValue, other: TensorValue) -> TensorValue:
    """
    Computes element-wise logical AND of two tensors.
    Both inputs are converted to boolean first if they aren't already.
    """
    # Convert both inputs to boolean if they aren't already
    if input.dtype != DType.bool:
        input_bool = max_ops.not_equal(input, 0)
    else:
        input_bool = input

    if other.dtype != DType.bool:
        other_bool = max_ops.not_equal(other, 0)
    else:
        other_bool = other

    # Apply logical and
    return max_ops.logical_and(input_bool, other_bool)


# logical_not(Tensor self) -> Tensor
@map_to(aten.logical_not)
def aten_logical_not(input: TensorValue) -> TensorValue:
    """
    PyTorch's logical_not treats any non-zero value as True and returns the logical negation.
    MAX's logical_not requires boolean input, so we need to convert first.
    """
    # Convert input to boolean (non-zero -> True, zero -> False)
    input_bool = max_ops.not_equal(input, 0)
    # Apply logical not
    return max_ops.logical_not(input_bool)


# logical_or(Tensor self, Tensor other) -> Tensor


# logical_xor(Tensor self, Tensor other) -> Tensor
@map_to(aten.logical_xor)
def aten_logical_xor(input: TensorValue, other: TensorValue) -> TensorValue:
    """
    Computes element-wise logical XOR of two tensors.
    Both inputs are converted to boolean first if they aren't already.
    """
    # Convert both inputs to boolean if they aren't already
    if input.dtype != DType.bool:
        input_bool = max_ops.not_equal(input, 0)
    else:
        input_bool = input

    if other.dtype != DType.bool:
        other_bool = max_ops.not_equal(other, 0)
    else:
        other_bool = other

    # Apply logical xor
    return max_ops.logical_xor(input_bool, other_bool)


# lt.Scalar(Tensor self, Scalar other) -> Tensor
# lt.Tensor(Tensor self, Tensor other) -> Tensor
@map_to(aten.lt)
def aten_lt(input: TensorValue, other: Scalar | TensorValue) -> TensorValue:
    return input < other


# masked_scatter(Tensor self, Tensor mask, Tensor source) -> Tensor


# max.dim(Tensor self, int dim, bool keepdim=False) -> (Tensor values, Tensor indices)
@map_to(aten.max)
def aten_max(
    input: TensorValue, dim: int | None = None, keepdim: bool = False
) -> TensorValue | tuple[TensorValue, TensorValue]:
    """
    Implements torch.max with dimension-based reduction.
    Returns (values, indices) tuple when dim is specified, single value otherwise.
    """
    if dim is None:
        # Variant 1: torch.max(input) - single maximum value across all elements
        return aten_amax(input, dim=list(range(len(input.shape))), keepdim=False)
    else:
        # Variant 2: torch.max(input, dim) - (values, indices) tuple along dimension
        values = aten_amax(input, dim=[dim], keepdim=keepdim)
        indices = aten_argmax(input, dim=dim, keepdim=keepdim)
        return (values, indices)


# TODO: re-enable notimplementederror
# max_pool2d_with_indices(Tensor self, int[2] kernel_size, int[2] stride=[], int[2] padding=0, int[2] dilation=1, bool ceil_mode=False) -> (Tensor, Tensor)
@map_to(aten.max_pool2d_with_indices)
def aten_max_pool2d_with_indices(
    input, kernel_size, stride=None, padding=0, dilation=1, ceil_mode=False
) -> tuple[TensorValue, TensorValue]:
    # the first output is the values, the second output is the indices
    # most of the time people just want the values so we'll implement that
    # for now.
    if not stride:
        stride = kernel_size

    if isinstance(kernel_size, int):
        kernel_size = (kernel_size, kernel_size)
    if isinstance(stride, int):
        stride = (stride, stride)
    if isinstance(padding, int):
        padding = (padding, padding)
    if isinstance(dilation, int):
        dilation = (dilation, dilation)

    # Convert input from NCHW (PyTorch default) to NHWC (MAX requirement)
    input_nhwc = input.permute([0, 2, 3, 1])

    result = max_ops.max_pool2d(
        input_nhwc,
        kernel_size=kernel_size,
        stride=tuple(stride),
        padding=tuple(padding),
        dilation=tuple(dilation),
        ceil_mode=ceil_mode,
    )

    # Convert result back from NHWC to NCHW for PyTorch compatibility
    forward_result = result.permute([0, 3, 1, 2])
    return (
        forward_result,
        # NotImplementedError(
        #    "The implementation of aten.max_pool2d_with_indices doesn't support returning indices yet."
        # ),
        forward_result,  # This is wrong but needed for eager mode
    )


# max_pool2d_with_indices_backward(Tensor grad_output, Tensor self, int[2] kernel_size, int[2] stride, int[2] padding, int[2] dilation, bool ceil_mode, Tensor indices) -> Tensor
# max_pool3d_with_indices(Tensor self, int[3] kernel_size, int[3] stride=[], int[3] padding=0, int[3] dilation=1, bool ceil_mode=False) -> (Tensor, Tensor)


# maximum(Tensor self, Tensor other) -> Tensor
@map_to(aten.maximum)
def aten_maximum(x: TensorValue, y: TensorValue) -> TensorValue:
    return max_ops.max(x, y)


# mean(Tensor self, *, ScalarType? dtype=None) -> Tensor
# mean.dim(Tensor self, int[1]? dim, bool keepdim=False, *, ScalarType? dtype=None) -> Tensor
@map_to(aten.mean)
def aten_mean(
    input: TensorValue,
    dim=None,
    keepdim: bool = False,
    *,
    dtype: torch.dtype | None = None,
) -> TensorValue:
    if dtype is not None:
        max_dtype = DType.from_torch(dtype)
        input = max_ops.cast(input, dtype=max_dtype)

    result = input

    if dim is None:
        dim = tuple(range(len(input.shape)))
    elif isinstance(dim, int):
        dim = (dim,)

    dim = [x if x >= 0 else len(input.shape) + x for x in dim]

    # Multiple dimensions reduction - reduce each dimension one by one
    # Sort dimensions in descending order to avoid index shifting issues
    for axis in dim:
        result = max_ops.mean(result, axis=axis)

    # Handle keepdim=False - MAX's mean keeps dimensions by default, so we need to squeeze
    if not keepdim:
        # Remove multiple dimensions - need to be careful about index shifting
        # Sort original dimensions and squeeze from highest to lowest
        dims_to_squeeze = sorted(dim, reverse=True)
        for axis in dims_to_squeeze:
            result = max_ops.squeeze(result, axis=axis)

    return result


# min.dim(Tensor self, int dim, bool keepdim=False) -> (Tensor values, Tensor indices)
@map_to(aten.min)
def aten_min(
    input: TensorValue, dim: int | None = None, keepdim: bool = False
) -> TensorValue | tuple[TensorValue, TensorValue]:
    """
    Implements torch.min with dimension-based reduction.
    Returns (values, indices) tuple when dim is specified, single value otherwise.
    """
    if dim is None:
        # Variant 1: torch.min(input) - single minimum value across all elements
        return aten_amin(input, dim=list(range(len(input.shape))), keepdim=False)
    else:
        # Variant 2: torch.min(input, dim) - (values, indices) tuple along dimension
        values = aten_amin(input, dim=[dim], keepdim=keepdim)
        indices = aten_argmin(input, dim=dim, keepdim=keepdim)
        return (values, indices)


# minimum(Tensor self, Tensor other) -> Tensor
@map_to(aten.minimum)
def aten_minimum(x: TensorValue, y: TensorValue) -> TensorValue:
    return max_ops.min(x, y)


# mm(Tensor self, Tensor mat2) -> Tensor
@map_to(aten.mm)
def aten_mm(x: TensorValue, y: TensorValue) -> TensorValue:
    return operator.matmul(x, y)


# mul.Scalar(Tensor self, Scalar other) -> Tensor
# mul.Tensor(Tensor self, Tensor other) -> Tensor
@map_to(aten.mul)
def aten_mul(input: TensorValue, other: TensorValue | Scalar) -> TensorValue:
    input, other = type_promotion(input, other)
    return input * other


# native_dropout(Tensor input, float p, bool? train) -> (Tensor, Tensor)


# native_group_norm(Tensor input, Tensor? weight, Tensor? bias, SymInt N, SymInt C, SymInt HxW, int group, float eps) -> (Tensor, Tensor, Tensor)
@map_to(aten.native_group_norm)
def aten_native_group_norm(
    input: TensorValue,
    weight: TensorValue | None,
    bias: TensorValue | None,
    N: SymIntType,
    C: SymIntType,
    HxW: SymIntType,
    group: int,
    eps: float,
) -> tuple[TensorValue, NotImplementedError, NotImplementedError]:
    """
    This is the low-level operation that F.group_norm gets compiled to.
    Returns (normalized_output, mean, rstd) tuple but we only return the first element for simplicity.
    """
    # Reshape input from [N*C, HxW] back to [N, C, H, W] format
    # First, calculate H and W from HxW
    HW = int(HxW)
    # For simplicity, assume square spatial dimensions
    H = W = int(HW**0.5)
    if H * W != HW:
        # If not square, try to factor HxW into reasonable H and W
        # For now, use 1D spatial dimension
        H, W = HW, 1

    # Reshape input to [N, C, H, W]
    input_reshaped = max_ops.reshape(input, [int(N), int(C), H, W])

    # Use the regular group_norm implementation
    result = torch_group_norm_equivalent(input_reshaped, group, weight, bias, eps)

    # Return just the normalized output (native_group_norm returns a tuple)
    return (
        result,
        NotImplementedError(
            "The implementation of aten.native_group_norm doesn't support returning mean yet."
        ),
        NotImplementedError(
            "The implementation of aten.native_group_norm doesn't support returning rstd yet."
        ),
    )


def torch_group_norm_equivalent(input, num_groups, weight=None, bias=None, eps=1e-5):
    # input shape: [N, C, H, W]
    N, C, H, W = input.shape

    # Ensure number of channels is divisible by number of groups
    if int(C) % num_groups != 0:
        raise ValueError(
            f"Number of channels ({C}) must be divisible by number of groups ({num_groups})"
        )

    channels_per_group = int(C) // num_groups

    # Reshape input to [N, num_groups, channels_per_group, H, W]
    reshaped = max_ops.reshape(
        input, [int(N), num_groups, channels_per_group, int(H), int(W)]
    )

    # Calculate mean and variance for each group
    # Normalize over dimensions: channels_per_group, H, W (dims 2, 3, 4)
    axis_to_reduce = [2, 3, 4]

    # Calculate mean
    mean = aten_mean(reshaped, dim=axis_to_reduce, keepdim=True)

    # Calculate variance: Var(X) = E[(X - mean)^2]
    centered = reshaped - mean
    variance = aten_mean(centered * centered, dim=axis_to_reduce, keepdim=True)

    # Normalize: (x - mean) / sqrt(variance + eps)
    normalized = centered / max_ops.sqrt(variance + eps)

    # Reshape back to original shape [N, C, H, W]
    normalized = max_ops.reshape(normalized, [int(N), int(C), int(H), int(W)])

    # Apply scale and shift if provided
    if weight is not None:
        # weight shape: [C] - broadcast to [N, C, H, W]
        weight_reshaped = max_ops.reshape(weight, [1, int(C), 1, 1])
        normalized = normalized * weight_reshaped

    if bias is not None:
        # bias shape: [C] - broadcast to [N, C, H, W]
        bias_reshaped = max_ops.reshape(bias, [1, int(C), 1, 1])
        normalized = normalized + bias_reshaped

    return normalized


# native_group_norm_backward(Tensor grad_out, Tensor input, Tensor mean, Tensor rstd, Tensor? weight, SymInt N, SymInt C, SymInt HxW, int group, bool[3] output_mask) -> (Tensor, Tensor, Tensor)


# native_layer_norm(Tensor input, SymInt[] normalized_shape, Tensor? weight, Tensor? bias, float eps) -> (Tensor, Tensor, Tensor)
@map_to(aten.native_layer_norm)
def aten_native_layer_norm(
    input: TensorValue,
    normalized_shape: list[SymIntType],
    weight: TensorValue | None,
    bias: TensorValue | None,
    eps: float,
) -> tuple[TensorValue, NotImplementedError, NotImplementedError]:
    # expects a tuple or list for some reason
    # surely for the backward pass,
    # for the moment we only output the first one.
    # Layer norm normalizes over the last len(normalized_shape) dimensions
    # Calculate mean and variance over these dimensions
    axis_to_reduce = list(
        range(len(input.shape) - len(normalized_shape), len(input.shape))
    )

    # Calculate mean
    mean = aten_mean(input, dim=axis_to_reduce, keepdim=True)

    # Calculate variance: Var(X) = E[(X - mean)^2]
    centered = input - mean
    variance = aten_mean(centered * centered, dim=axis_to_reduce, keepdim=True)

    # Normalize: (x - mean) / sqrt(variance + eps)
    normalized = centered / max_ops.sqrt(variance + eps)

    # Apply scale and shift if provided
    if weight is not None:
        normalized = normalized * weight
    if bias is not None:
        normalized = normalized + bias

    return (
        normalized,
        NotImplementedError(
            "The implementation of aten.native_layer_norm doesn't support returning mean yet."
        ),
        NotImplementedError(
            "The implementation of aten.native_layer_norm doesn't support returning rstd yet."
        ),
    )


# native_layer_norm_backward(Tensor grad_out, Tensor input, SymInt[] normalized_shape, Tensor mean, Tensor rstd, Tensor? weight, Tensor? bias, bool[3] output_mask) -> (Tensor, Tensor, Tensor)


# ne.Scalar(Tensor self, Scalar other) -> Tensor
# ne.Tensor(Tensor self, Tensor other) -> Tensor
@map_to(aten.ne)
def aten_ne(x: TensorValue, y: TensorValue | Scalar) -> TensorValue:
    return operator.ne(x, y)


# neg(Tensor self) -> Tensor
@map_to(aten.neg)
def aten_neg(x: TensorValue) -> TensorValue:
    return operator.neg(x)


# nonzero(Tensor self) -> Tensor
@map_to(aten.nonzero)
def aten_nonzero(input: TensorValue) -> TensorValue:
    """
    Returns the indices of the elements that are non-zero.
    Returns a 2D tensor where each row is the indices of a non-zero element.
    """
    return max_ops.nonzero(input)


# permute(Tensor(a) self, int[] dims) -> Tensor(a)
@map_to(aten.permute)
def aten_permute(x: TensorValue, dims: list[int]) -> TensorValue:
    return max_ops.permute(x, dims)


# pow.Scalar(Scalar self, Tensor exponent) -> Tensor
# pow.Tensor_Scalar(Tensor self, Scalar exponent) -> Tensor
# pow.Tensor_Tensor(Tensor self, Tensor exponent) -> Tensor
@map_to(aten.pow)
def aten_pow(x: Scalar | TensorValue, y: Scalar | TensorValue) -> TensorValue:
    return operator.pow(x, y)


# prod(Tensor self, *, ScalarType? dtype=None) -> Tensor
# prod.dim_int(Tensor self, int dim, bool keepdim=False, *, ScalarType? dtype=None) -> Tensor
# rand(SymInt[] size, *, ScalarType? dtype=None, Layout? layout=None, Device? device=None, bool? pin_memory=None) -> Tensor
# randn(SymInt[] size, *, ScalarType? dtype=None, Layout? layout=None, Device? device=None, bool? pin_memory=None) -> Tensor
# randperm(SymInt n, *, ScalarType? dtype=long, Layout? layout=None, Device? device=None, bool? pin_memory=None) -> Tensor
# reciprocal(Tensor self) -> Tensor
# reflection_pad1d(Tensor self, SymInt[2] padding) -> Tensor
# reflection_pad2d(Tensor self, SymInt[4] padding) -> Tensor
# reflection_pad3d(Tensor self, SymInt[6] padding) -> Tensor


# relu(Tensor self) -> Tensor
@map_to(aten.relu)
def aten_relu(tensor: TensorValue) -> TensorValue:
    # inplace has no meaning in max since it's graph-based
    return max_ops.relu(tensor)


# remainder.Scalar(Tensor self, Scalar other) -> Tensor
# remainder.Tensor(Tensor self, Tensor other) -> Tensor
@map_to(aten.remainder)
def aten_remainder(x: TensorValue, y: TensorValue | Scalar) -> TensorValue:
    return operator.mod(x, y)


# repeat(Tensor self, SymInt[] repeats) -> Tensor
@map_to(aten.repeat)
def aten_repeat(input: TensorValue, repeats: list[SymIntType]) -> TensorValue:
    """
    Equivalent to torch.repeat - repeats the tensor along each dimension.
    Each dimension is repeated the number of times specified in repeats.
    """
    return max_ops.tile(input, repeats)


# replication_pad2d(Tensor self, SymInt[4] padding) -> Tensor
# replication_pad3d(Tensor self, SymInt[6] padding) -> Tensor


# TODO: handle in-place correctly
# relu_(Tensor(a!) self) -> Tensor(a!)
@map_to(aten.relu_)
def aten_relu_(tensor: TensorValue) -> TensorValue:
    # inplace has no meaning in max since it's graph-based
    return max_ops.relu(tensor)


# resize_(Tensor(a!) self, SymInt[] size, *, MemoryFormat? memory_format=None) -> Tensor(a!)
# round(Tensor self) -> Tensor


# rsqrt(Tensor self) -> Tensor
@map_to(aten.rsqrt)
def aten_rsqrt(x: TensorValue) -> TensorValue:
    return max_ops.rsqrt(x)


# scalar_tensor(Scalar s, *, ScalarType? dtype=None, Layout? layout=None, Device? device=None, bool? pin_memory=None) -> Tensor
@map_to(aten.scalar_tensor)
def aten_scalar_tensor(
    value: float | int,
    dtype: torch.dtype = None,
    layout: torch.layout = None,
    device: torch.device = None,
) -> TensorValue:
    if dtype is None:
        dtype = torch.float32
    if device is None:
        device = torch.get_default_device()

    return max_ops.constant(
        value, dtype=DType.from_torch(dtype), device=torch_device_to_max_device(device)
    )


# scatter.src(Tensor self, int dim, Tensor index, Tensor src) -> Tensor
# scatter.value(Tensor self, int dim, Tensor index, Scalar value) -> Tensor
# scatter_add(Tensor self, int dim, Tensor index, Tensor src) -> Tensor
# scatter_reduce.two(Tensor self, int dim, Tensor index, Tensor src, str reduce, *, bool include_self=True) -> Tensor


# select.int(Tensor(a) self, int dim, SymInt index) -> Tensor(a)
@map_to(aten.select)
def aten_select(input: TensorValue, dim: int, index: SymIntType) -> TensorValue:
    """
    Equivalent to torch.select - selects a slice of the tensor along the given dimension at the given index.
    """
    nb_dims = len(input.shape)
    slices = [slice(None)] * nb_dims
    slices[dim] = index
    return input[slices]


# select_scatter(Tensor self, Tensor src, int dim, SymInt index) -> Tensor


# sigmoid(Tensor self) -> Tensor
@map_to(aten.sigmoid)
def aten_sigmoid(input: TensorValue) -> TensorValue:
    return max_ops.sigmoid(input)


# sign(Tensor self) -> Tensor
@map_to(aten.sign)
def aten_sign(x: TensorValue) -> TensorValue:
    # sign(x) = (x > 0) + (x < 0) * (-1)
    # This returns 1.0 for positive, -1.0 for negative, 0.0 for zero
    positive = max_ops.cast(x > 0, dtype=x.dtype)
    negative = max_ops.cast(x < 0, dtype=x.dtype)
    return positive + negative * (-1)


# sin(Tensor self) -> Tensor
@map_to(aten.sin)
def aten_sin(x: TensorValue) -> TensorValue:
    return max_ops.sin(x)


# tanh(Tensor self) -> Tensor
@map_to(aten.tanh)
def aten_tanh(x: TensorValue) -> TensorValue:
    return max_ops.tanh(x)


# sinh(Tensor self) -> Tensor


# slice.Tensor(Tensor(a) self, int dim=0, SymInt? start=None, SymInt? end=None, SymInt step=1) -> Tensor(a)
@map_to(aten.slice)
def aten_slice(
    input: TensorValue,
    dim: int,
    start: SymIntType | None = None,
    end: SymIntType | None = None,
    step: SymIntType = 1,
) -> TensorValue:
    if end == 2**63 - 1:  # MAX_INT64
        end = None
    slices = [slice(None)] * len(input.shape)
    slices[dim] = slice(start, end, step)
    return input[*slices]


# slice_scatter(Tensor self, Tensor src, int dim=0, SymInt? start=None, SymInt? end=None, SymInt step=1) -> Tensor
# sort(Tensor self, int dim=-1, bool descending=False) -> (Tensor values, Tensor indices)


# split_with_sizes(Tensor(a -> *) self, SymInt[] split_sizes, int dim=0) -> Tensor(a)[]
@map_to(aten.split_with_sizes)
def aten_split_with_sizes(
    input: TensorValue, split_sizes: list[SymIntType], dim: int = 0
) -> list[TensorValue]:
    result = []
    start = 0
    for size in split_sizes:
        end = start + size
        result.append(aten_slice(input, dim, start, end))
        start = end
    return result


# sqrt(Tensor self) -> Tensor
@map_to(aten.sqrt)
def aten_sqrt(x: TensorValue) -> TensorValue:
    return max_ops.sqrt(x)


# squeeze.dim(Tensor(a) self, int dim) -> Tensor(a)
# squeeze.dims(Tensor(a) self, int[] dim) -> Tensor(a)
@map_to(aten.squeeze)
def aten_squeeze(input: TensorValue, dim: int | list[int]) -> TensorValue:
    if isinstance(dim, int):
        dim = [dim]
    result = input
    for d in sorted(dim, reverse=True):
        # Handle negative dimensions
        actual_dim = d if d >= 0 else len(result.shape) + d
        # Only squeeze if the dimension has size 1
        if actual_dim < len(result.shape) and result.shape[actual_dim] == 1:
            result = max_ops.squeeze(result, axis=actual_dim)
    return result


# sub.Scalar(Tensor self, Scalar other, Scalar alpha=1) -> Tensor
# sub.Tensor(Tensor self, Tensor other, *, Scalar alpha=1) -> Tensor
@map_to(aten.sub)
def aten_sub(
    input: TensorValue, other: TensorValue | Scalar, alpha: Scalar = 1
) -> TensorValue:
    input, other = type_promotion(input, other)
    if alpha != 1:
        other = aten_mul(other, alpha)
    return input - other


# sum.dim_IntList(Tensor self, int[1]? dim, bool keepdim=False, *, ScalarType? dtype=None) -> Tensor
@map_to(aten.sum)
def aten_sum(
    input: TensorValue,
    dim: list[int] | int | None = None,
    keepdim: bool = False,
    *,
    dtype: torch.dtype | None = None,
) -> TensorValue:
    if dtype is not None:
        max_dtype = DType.from_torch(dtype)
        input = max_ops.cast(input, dtype=max_dtype)

    result = input

    if not dim:
        dim = tuple(range(len(input.shape)))
    elif isinstance(dim, int):
        dim = (dim,)

    dim = [x if x >= 0 else len(input.shape) + x for x in dim]

    # Sum over each dimension
    for axis in sorted(dim, reverse=True):
        result = max_ops.sum(result, axis=axis)

    # Handle keepdim=False - squeeze the reduced dimensions
    if not keepdim:
        # MAX's sum keeps dimensions by default, so we need to squeeze
        for axis in sorted(dim, reverse=True):
            result = max_ops.squeeze(result, axis=axis)

    return result


# sym_numel(Tensor self) -> SymInt
# sym_size.int(Tensor self, int dim) -> SymInt
# sym_storage_offset(Tensor self) -> SymInt
# sym_stride.int(Tensor self, int dim) -> SymInt
# tan(Tensor self) -> Tensor
# tanh(Tensor self) -> Tensor
# topk(Tensor self, SymInt k, int dim=-1, bool largest=True, bool sorted=True) -> (Tensor values, Tensor indices)
# trunc(Tensor self) -> Tensor


# unsqueeze(Tensor(a) self, int dim) -> Tensor(a)
@map_to(aten.unsqueeze)
def aten_unsqueeze(tensor: TensorValue, dim: int) -> TensorValue:
    return max_ops.unsqueeze(tensor, axis=dim)


# upsample_bilinear2d.vec(Tensor input, SymInt[]? output_size, bool align_corners, float[]? scale_factors) -> Tensor
# upsample_nearest2d.vec(Tensor input, SymInt[]? output_size, float[]? scale_factors) -> Tensor
# var.correction(Tensor self, int[1]? dim=None, *, Scalar? correction=None, bool keepdim=False) -> Tensor
# var.dim(Tensor self, int[1]? dim, bool unbiased=True, bool keepdim=False) -> Tensor


# view(Tensor(a) self, SymInt[] size) -> Tensor(a)
@map_to(aten.view)
def aten_view(tensor: TensorValue, *shape) -> TensorValue:
    if len(shape) == 1 and isinstance(shape[0], tuple | list):
        target_shape = list(shape[0])
    else:
        target_shape = list(shape)
    return max_ops.reshape(tensor, target_shape)


# where.self(Tensor condition, Tensor self, Tensor other) -> Tensor
@map_to(aten.where)
def aten_where(
    input: TensorValue, condition: TensorValue, other: TensorValue
) -> TensorValue:
    return max_ops.where(input, condition, other)


# stack(Tensor[] tensors, int dim=0) -> Tensor
@map_to(aten.stack)
def aten_stack(tensors: list[TensorValue], dim: int = 0) -> TensorValue:
    return max_ops.stack(tensors, axis=dim)


# tril(Tensor self, int diagonal=0) -> Tensor
@map_to(aten.tril)
def aten_tril(input: TensorValue, diagonal: int = 0) -> TensorValue:
    # Max doesn't have tril built-in, so we get around this. It should be pretty
    # easy to implement on cpu and gpu though.
    shape = input.shape

    for i in range(len(shape)):
        if not isinstance(shape[i], StaticDim):
            raise ValueError(f"Input dims must be static, got shape {shape}")

    shape_ints = [int(dim) for dim in shape]

    numpy_mask = np.ones(shape_ints, dtype=input.dtype.to_numpy())
    numpy_mask = np.tril(numpy_mask, k=diagonal)
    mask_in_graph = max_ops.constant(numpy_mask, dtype=input.dtype, device=input.device)
    result = input * mask_in_graph
    return result


# triu(Tensor self, int diagonal=0) -> Tensor
@map_to(aten.triu)
def aten_triu(input: TensorValue, diagonal: int = 0) -> TensorValue:
    # triu keeps the upper triangular part of the matrix
    # diagonal=0: keep main diagonal and above
    # diagonal>0: exclude k diagonals starting from main (shift cutoff up)
    # diagonal<0: include |k| diagonals below main (shift cutoff down)
    if diagonal <= 0:
        # Include |diagonal| bands below the main diagonal and all above
        num_lower = -diagonal

        # Only apply bounds check if we have static dimensions
        shape = input.shape
        if len(shape) >= 2:
            dim_m = shape[-2]
            # Check if dimension is static by trying to convert to int
            try:
                dim_m_val = int(dim_m)
                # Dimension can be converted to int, it is static
                # Clamp num_lower to avoid out of bounds error
                # num_lower can't be larger than the number of rows - 1
                num_lower = min(num_lower, dim_m_val - 1)
            except (TypeError, ValueError):
                # Dimension is dynamic, don't apply bounds check
                pass

        return max_ops.band_part(input, num_lower=num_lower, num_upper=None)
    else:
        # Exclude diagonal bands by using exclude with the inverse band
        # We want to zero out everything below and including (diagonal-1) diagonals above main
        # This is equivalent to keeping only bands starting from diagonal above main
        # band_part doesn't directly support this, so we need a workaround
        # We can use exclude=True to invert the selection

        # Only apply bounds check if we have static dimensions
        shape = input.shape
        upper_limit = diagonal - 1

        # Check if the last two dimensions are static (not dynamic)
        if len(shape) >= 2:
            dim_m = shape[-2]
            dim_n = shape[-1]
            # Check if both dimensions are static
            # Dim objects with a value set are static, check if we can convert to int
            try:
                dim_m_val = int(dim_m)
                dim_n_val = int(dim_n)
                # Both dimensions can be converted to int, they are static
                min_dim = min(dim_m_val, dim_n_val)
                # Clamp upper_limit to avoid out of bounds error
                if diagonal >= min_dim:
                    # If diagonal >= min_dim, the result is all zeros
                    upper_limit = min_dim - 1
                else:
                    upper_limit = diagonal - 1
            except (TypeError, ValueError):
                # At least one dimension is dynamic, use original upper_limit
                pass

        return max_ops.band_part(
            input, num_lower=None, num_upper=upper_limit, exclude=True
        )


# split.Tensor(Tensor(a -> *) self, SymInt split_size, int dim=0) -> Tensor(a)[]
# split.sizes(Tensor(a -> *) self, SymInt[] split_size, int dim=0) -> Tensor(a)[]
@map_to(aten.split)
def aten_split(
    input: TensorValue, split_size: int | list[int], dim: int = 0
) -> list[TensorValue]:
    if isinstance(split_size, int):
        shape = int(input.shape[dim])
        new_split_size = [split_size] * (shape // split_size)
        if shape % split_size != 0:
            new_split_size.append(shape % split_size)
    else:
        new_split_size = split_size
    return max_ops.split(input, new_split_size, dim)


@map_to(aten.unbind)
def aten_unbind(input: TensorValue, dim: int = 0) -> list[TensorValue]:
    """
    Equivalent to torch.unbind - removes a tensor dimension and returns a tuple of all slices along that dimension.
    """
    # Get the size of the dimension to unbind
    shape = input.shape
    if dim < 0:
        dim = len(shape) + dim

    size = int(shape[dim])

    # Use split with size 1 to get individual slices, then squeeze
    split_sizes = [1] * size
    split_tensors = max_ops.split(input, split_sizes, dim)

    # Squeeze each tensor to remove the dimension we split along
    result = []
    for tensor in split_tensors:
        squeezed = max_ops.squeeze(tensor, axis=dim)
        result.append(squeezed)

    return result


# For some reason, aot_autograd always decomposes repeat_interleave. No need to have an
# implementation here if it's never used.
# repeat_interleave.Tensor(Tensor repeats, *, SymInt? output_size=None) -> Tensor
# repeat_interleave.self_Tensor(Tensor self, Tensor repeats, int? dim=None, *, SymInt? output_size=None) -> Tensor
# repeat_interleave.self_int(Tensor self, SymInt repeats, int? dim=None, *, SymInt? output_size=None) -> Tensor


# t(Tensor(a) self) -> Tensor(a)
@map_to(aten.t.default)
def aten_t(input: TensorValue) -> TensorValue:
    return torch_transpose_equivalent(input, 0, 1)


def torch_transpose_equivalent(tensor, dim0, dim1):
    # Get the current tensor dimensions
    ndim = len(tensor.shape)

    # Handle negative dimensions
    if dim0 < 0:
        dim0 = ndim + dim0
    if dim1 < 0:
        dim1 = ndim + dim1

    # Validate dimensions
    if dim0 < 0 or dim0 >= ndim:
        raise ValueError(
            f"Dimension {dim0} out of range for tensor with {ndim} dimensions"
        )
    if dim1 < 0 or dim1 >= ndim:
        raise ValueError(
            f"Dimension {dim1} out of range for tensor with {ndim} dimensions"
        )

    # If dimensions are the same, no change needed
    if dim0 == dim1:
        return tensor

    # Create permutation list - swap dim0 and dim1
    perm = list(range(ndim))
    perm[dim0], perm[dim1] = perm[dim1], perm[dim0]

    return max_ops.permute(tensor, perm)


# _foreach_add.Scalar(Tensor[] self, Scalar scalar) -> Tensor[]
@map_to(aten._foreach_add.Scalar)
def aten__foreach_add_scalar(
    self: list[TensorValue],
    other: Scalar | list[TensorValue] | list[Scalar] | TensorValue,
    alpha: Scalar = 1,
) -> list[TensorValue]:
    return [aten_add(x, other, alpha=alpha) for x in self]


# _foreach_add.ScalarList(Tensor[] self, Scalar[] scalars) -> Tensor[]
@map_to(aten._foreach_add.ScalarList)
def aten__foreach_add_scalar_list(
    self: list[TensorValue],
    other: Scalar | list[TensorValue] | list[Scalar] | TensorValue,
) -> list[TensorValue]:
    if len(self) != len(other):
        raise ValueError(
            f"Expected len(self) == len(scalars), but got {len(self)} and {len(other)}"
        )
    return [aten_add(tensor, scalar) for tensor, scalar in zip(self, other)]


# _foreach_add.Tensor(Tensor[] self, Tensor other, *, Scalar alpha=1) -> Tensor[]
@map_to(aten._foreach_add.Tensor)
def aten__foreach_add_tensor(
    self: list[TensorValue], other: TensorValue, alpha: Scalar = 1
) -> list[TensorValue]:
    return [aten_add(x, other, alpha=alpha) for x in self]


# _foreach_add.List(Tensor[] self, Tensor[] other, *, Scalar alpha=1) -> Tensor[]
@map_to(aten._foreach_add.List)
def aten__foreach_add_list(
    self: list[TensorValue], other: list[TensorValue], alpha: Scalar = 1
) -> list[TensorValue]:
    if len(self) != len(other):
        raise ValueError(
            f"Expected len(self) == len(other), but got {len(self)} and {len(other)}"
        )
    return [aten_add(x, y, alpha=alpha) for x, y in zip(self, other)]


<<<<<<< HEAD
# _foreach_mul.Scalar(Tensor[] self, Scalar scalar) -> Tensor[]
@map_to(aten._foreach_mul.Scalar)
def aten__foreach_mul_scalar(
    self: list[TensorValue],
    other: Scalar | list[TensorValue] | list[Scalar] | TensorValue,
) -> list[TensorValue]:
    return [aten_mul(x, other) for x in self]


# _foreach_mul.ScalarList(Tensor[] self, Scalar[] scalars) -> Tensor[]
@map_to(aten._foreach_mul.ScalarList)
def aten__foreach_mul_scalar_list(
=======
# _foreach_sub.Scalar(Tensor[] self, Scalar scalar) -> Tensor[]
@map_to(aten._foreach_sub.Scalar)
def aten__foreach_sub_scalar(
    self: list[TensorValue],
    other: Scalar | list[TensorValue] | list[Scalar] | TensorValue,
    alpha: Scalar = 1,
) -> list[TensorValue]:
    return [aten_sub(x, other, alpha=alpha) for x in self]


# _foreach_sub.ScalarList(Tensor[] self, Scalar[] scalars) -> Tensor[]
@map_to(aten._foreach_sub.ScalarList)
def aten__foreach_sub_scalar_list(
>>>>>>> 3d9e70c9
    self: list[TensorValue],
    other: Scalar | list[TensorValue] | list[Scalar] | TensorValue,
) -> list[TensorValue]:
    if len(self) != len(other):
        raise ValueError(
            f"Expected len(self) == len(scalars), but got {len(self)} and {len(other)}"
        )
<<<<<<< HEAD
    return [aten_mul(tensor, scalar) for tensor, scalar in zip(self, other)]


# _foreach_mul.Tensor(Tensor[] self, Tensor other) -> Tensor[]
@map_to(aten._foreach_mul.Tensor)
def aten__foreach_mul_tensor(
    self: list[TensorValue], other: TensorValue
) -> list[TensorValue]:
    return [aten_mul(x, other) for x in self]


# _foreach_mul.List(Tensor[] self, Tensor[] other) -> Tensor[]
@map_to(aten._foreach_mul.List)
def aten__foreach_mul_list(
    self: list[TensorValue], other: list[TensorValue]
=======
    return [aten_sub(tensor, scalar) for tensor, scalar in zip(self, other)]


# _foreach_sub.List(Tensor[] self, Tensor[] other, *, Scalar alpha=1) -> Tensor[]
@map_to(aten._foreach_sub.List)
def aten__foreach_sub_list(
    self: list[TensorValue], other: list[TensorValue], alpha: Scalar = 1
>>>>>>> 3d9e70c9
) -> list[TensorValue]:
    if len(self) != len(other):
        raise ValueError(
            f"Expected len(self) == len(other), but got {len(self)} and {len(other)}"
        )
<<<<<<< HEAD
    return [aten_mul(x, y) for x, y in zip(self, other)]
=======
    return [aten_sub(x, y, alpha=alpha) for x, y in zip(self, other)]
>>>>>>> 3d9e70c9


# masked_fill.Scalar(Tensor self, Tensor mask, Scalar value) -> Tensor
# masked_fill.Tensor(Tensor self, Tensor mask, Tensor value) -> Tensor
@map_to(aten.masked_fill)
def aten_masked_fill(
    input: TensorValue, mask: TensorValue, value: Scalar | TensorValue
) -> TensorValue:
    return max_ops.where(mask, value, input)


# _scaled_dot_product_efficient_attention(
#     Tensor query,
#     Tensor key,
#     Tensor value,
#     float dropout_p=0.0,
#     bool is_causal=False,
#     bool return_debug_mask=False,
#     *,
#     float? scale=None
# ) -> (Tensor output, Tensor logsumexp, Tensor cum_seq_q, Tensor cum_seq_k,
#     SymInt max_q, SymInt max_k, Tensor rng_state, Tensor unused, Tensor debug_attn_mask)
@map_to(aten._scaled_dot_product_efficient_attention)
def aten__scaled_dot_product_efficient_attention(
    query: TensorValue,
    key: TensorValue,
    value: TensorValue,
    dropout_p: float | None = 0.0,
    is_causal: bool = False,
    return_debug_mask: bool = False,
    *,
    scale: float | None = None,
) -> tuple[
    TensorValue,
    TensorValue,
    TensorValue,
    TensorValue,
    SymIntType,
    SymIntType,
    TensorValue,
    TensorValue,
    TensorValue,
]:
    """
    This function implements the scaled dot-product attention mechanism using MAX's flash_attention_gpu.
    It returns a tuple of 9 elements to match PyTorch's interface.
    """
    # Fallback to manual attention computation
    # Get dimensions for attention computation
    batch_size = query.shape[0]
    num_heads = query.shape[1]
    seq_len_q = query.shape[2]
    head_dim = query.shape[3]
    seq_len_k = key.shape[2]

    # Compute attention scores: Q @ K^T
    # Transpose key to [batch_size, num_heads, head_dim, seq_len_k] for matmul
    key_transposed = max_ops.transpose(key, 2, 3)
    scores = max_ops.matmul(query, key_transposed)

    # Scale by sqrt(head_dim)
    # StaticDim objects need special handling for conversion to float
    if hasattr(head_dim, "value"):
        head_dim_val = float(head_dim.value)
    else:
        # For StaticDim, we can use int() to get the numeric value
        head_dim_val = float(int(head_dim))

    scale_factor = 1.0 / math.sqrt(head_dim_val)
    scores = max_ops.mul(scores, scale_factor)

    # Apply causal mask if requested
    if is_causal:
        # For now, we'll skip the causal mask implementation as it's complex
        # The basic attention will work for most cases without causal masking
        pass

    # Apply softmax to get attention weights
    attention_weights = aten_softmax(scores, dim=-1)

    # Apply attention weights to values: attention_weights @ V
    output = max_ops.matmul(attention_weights, value)

    # Create dummy outputs for the remaining return values
    # PyTorch's flash attention returns 9 values, we need to match this interface

    # For the dummy outputs, we'll create simple zero tensors using the pattern from aten_full_like
    # Use output tensor properties for device and dtype consistency

    # Create a zero scalar and broadcast to different shapes
    zero_scalar = max_ops.constant(0, dtype=output.dtype, device=output.device)
    zero_int_scalar = max_ops.constant(0, dtype=DType.int32, device=output.device)
    zero_int64_scalar = max_ops.constant(0, dtype=DType.int64, device=output.device)

    # Create appropriately shaped tensors
    # Convert all dimensions to int for indexing
    batch_size_int = (
        int(batch_size.value) if hasattr(batch_size, "value") else int(batch_size)
    )
    num_heads_int = (
        int(num_heads.value) if hasattr(num_heads, "value") else int(num_heads)
    )
    seq_len_q_int = (
        int(seq_len_q.value) if hasattr(seq_len_q, "value") else int(seq_len_q)
    )

    logsumexp_shape = [batch_size_int, num_heads_int, seq_len_q_int]
    logsumexp = max_ops.broadcast_to(zero_scalar, logsumexp_shape)

    cum_seq_shape = [batch_size_int]
    cum_seq_q = max_ops.broadcast_to(zero_int_scalar, cum_seq_shape)
    cum_seq_k = max_ops.broadcast_to(zero_int_scalar, cum_seq_shape)

    # Max sequence lengths (return the actual dimensions)
    max_q = seq_len_q
    max_k = seq_len_k

    # RNG state and unused tensors
    rng_state_shape = [8]  # Common RNG state size
    rng_state = max_ops.broadcast_to(zero_int64_scalar, rng_state_shape)

    unused_shape = [1]
    unused = max_ops.broadcast_to(zero_scalar, unused_shape)

    # Convert scores.shape to int list
    scores_shape_int = [
        int(d.value) if hasattr(d, "value") else int(d) for d in scores.shape
    ]
    debug_attn_mask = max_ops.broadcast_to(zero_scalar, scores_shape_int)

    return (
        output,
        logsumexp,
        cum_seq_q,
        cum_seq_k,
        max_q,
        max_k,
        rng_state,
        unused,
        debug_attn_mask,
    )


# transpose.int(Tensor(a) self, int dim0, int dim1) -> Tensor(a)
# transpose.Dimname(Tensor(a) self, Dimname dim0, Dimname dim1) -> Tensor(a)
@map_to(aten.transpose)
def aten_transpose(input: TensorValue, dim0: int | Dim, dim1: int | Dim) -> TensorValue:
    return max_ops.transpose(input, dim0, dim1)


if verbose_enabled():
    print(
        f"Removed  {number_of_decompositions_removed}/{original_decomposition_table_size} decomposition functions."
    )<|MERGE_RESOLUTION|>--- conflicted
+++ resolved
@@ -2582,20 +2582,6 @@
     return [aten_add(x, y, alpha=alpha) for x, y in zip(self, other)]
 
 
-<<<<<<< HEAD
-# _foreach_mul.Scalar(Tensor[] self, Scalar scalar) -> Tensor[]
-@map_to(aten._foreach_mul.Scalar)
-def aten__foreach_mul_scalar(
-    self: list[TensorValue],
-    other: Scalar | list[TensorValue] | list[Scalar] | TensorValue,
-) -> list[TensorValue]:
-    return [aten_mul(x, other) for x in self]
-
-
-# _foreach_mul.ScalarList(Tensor[] self, Scalar[] scalars) -> Tensor[]
-@map_to(aten._foreach_mul.ScalarList)
-def aten__foreach_mul_scalar_list(
-=======
 # _foreach_sub.Scalar(Tensor[] self, Scalar scalar) -> Tensor[]
 @map_to(aten._foreach_sub.Scalar)
 def aten__foreach_sub_scalar(
@@ -2609,7 +2595,6 @@
 # _foreach_sub.ScalarList(Tensor[] self, Scalar[] scalars) -> Tensor[]
 @map_to(aten._foreach_sub.ScalarList)
 def aten__foreach_sub_scalar_list(
->>>>>>> 3d9e70c9
     self: list[TensorValue],
     other: Scalar | list[TensorValue] | list[Scalar] | TensorValue,
 ) -> list[TensorValue]:
@@ -2617,7 +2602,40 @@
         raise ValueError(
             f"Expected len(self) == len(scalars), but got {len(self)} and {len(other)}"
         )
-<<<<<<< HEAD
+    return [aten_sub(tensor, scalar) for tensor, scalar in zip(self, other)]
+
+
+# _foreach_sub.List(Tensor[] self, Tensor[] other, *, Scalar alpha=1) -> Tensor[]
+@map_to(aten._foreach_sub.List)
+def aten__foreach_sub_list(
+    self: list[TensorValue], other: list[TensorValue], alpha: Scalar = 1
+) -> list[TensorValue]:
+    if len(self) != len(other):
+        raise ValueError(
+            f"Expected len(self) == len(other), but got {len(self)} and {len(other)}"
+        )
+    return [aten_sub(x, y, alpha=alpha) for x, y in zip(self, other)]
+
+
+# _foreach_mul.Scalar(Tensor[] self, Scalar scalar) -> Tensor[]
+@map_to(aten._foreach_mul.Scalar)
+def aten__foreach_mul_scalar(
+    self: list[TensorValue],
+    other: Scalar | list[TensorValue] | list[Scalar] | TensorValue,
+) -> list[TensorValue]:
+    return [aten_mul(x, other) for x in self]
+
+
+# _foreach_mul.ScalarList(Tensor[] self, Scalar[] scalars) -> Tensor[]
+@map_to(aten._foreach_mul.ScalarList)
+def aten__foreach_mul_scalar_list(
+    self: list[TensorValue],
+    other: Scalar | list[TensorValue] | list[Scalar] | TensorValue,
+) -> list[TensorValue]:
+    if len(self) != len(other):
+        raise ValueError(
+            f"Expected len(self) == len(scalars), but got {len(self)} and {len(other)}"
+        )
     return [aten_mul(tensor, scalar) for tensor, scalar in zip(self, other)]
 
 
@@ -2633,25 +2651,12 @@
 @map_to(aten._foreach_mul.List)
 def aten__foreach_mul_list(
     self: list[TensorValue], other: list[TensorValue]
-=======
-    return [aten_sub(tensor, scalar) for tensor, scalar in zip(self, other)]
-
-
-# _foreach_sub.List(Tensor[] self, Tensor[] other, *, Scalar alpha=1) -> Tensor[]
-@map_to(aten._foreach_sub.List)
-def aten__foreach_sub_list(
-    self: list[TensorValue], other: list[TensorValue], alpha: Scalar = 1
->>>>>>> 3d9e70c9
 ) -> list[TensorValue]:
     if len(self) != len(other):
         raise ValueError(
             f"Expected len(self) == len(other), but got {len(self)} and {len(other)}"
         )
-<<<<<<< HEAD
     return [aten_mul(x, y) for x, y in zip(self, other)]
-=======
-    return [aten_sub(x, y, alpha=alpha) for x, y in zip(self, other)]
->>>>>>> 3d9e70c9
 
 
 # masked_fill.Scalar(Tensor self, Tensor mask, Scalar value) -> Tensor
