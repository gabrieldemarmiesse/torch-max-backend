--- conflicted
+++ resolved
@@ -393,14 +393,10 @@
     def __init__(self, gm: torch.fx.GraphModule, example_inputs: list, mode=None):
         if profiling_enabled():
             compiler_start = time.time_ns()
-<<<<<<< HEAD
-        self.example_inputs = example_inputs
         gather_stats_on_graph(gm)
-=======
         if verbose_enabled():
             print(f"before composition, graph has {len(gm.graph.nodes)} nodes.")
 
->>>>>>> 42b71d1b
         gm = apply_decompositions(gm)
         gather_stats_on_graph(gm)
         if verbose_enabled():
