--- conflicted
+++ resolved
@@ -10,7 +10,7 @@
 license = { file = "LICENSE" }
 requires-python = ">=3.11"
 dependencies = [
-    "max[serve]",
+    "max",
     "tabulate",
     "torch",
     "beartype>=0.17.0",
@@ -67,9 +67,6 @@
     "max-core==25.6.0.dev2025090805",
     "mojo-compiler==0.25.6.0.dev2025090805",
     "hatchling",
-<<<<<<< HEAD
-    "ibm-fms>=1.2.1",
-=======
     "ipython",
     "pillow>=11.3.0",
     "pytest>=8.4.1",
@@ -84,5 +81,4 @@
     "line-profiler>=5.0.0",
     "coverage>=7.10.6",
     "pytest-cov>=7.0.0",
->>>>>>> f6ad9f05
 ]
