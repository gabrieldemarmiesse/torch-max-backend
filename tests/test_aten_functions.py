import pytest
import torch
from torch._dynamo import mark_dynamic
from torch._dynamo.exc import BackendCompilerFailed
from torch.ops import aten

from torch_max_backend.testing import check_functions_are_equivalent


@pytest.mark.parametrize("dtype", [torch.bfloat16, torch.float16])
def test_scaled_dot_product_flash_attention_basic(cuda_device: str, dtype: torch.dtype):
    """Test _scaled_dot_product_flash_attention basic functionality"""

    def fn(q, k, v):
        return torch.ops.aten._scaled_dot_product_flash_attention(
            q, k, v, dropout_p=0.0, is_causal=False, return_debug_mask=False
        )[0]  # For the moment we support only training

    batch_size, num_heads, seq_len, head_dim = 2, 4, 8, 16
    q = torch.randn(batch_size, num_heads, seq_len, head_dim, dtype=dtype)
    k = torch.randn(batch_size, num_heads, seq_len, head_dim, dtype=dtype)
    v = torch.randn(batch_size, num_heads, seq_len, head_dim, dtype=dtype)

    # TensorFloat-32 tensor cores are used by default, lowering precision
    check_functions_are_equivalent(fn, cuda_device, [q, k, v], atol=1e-2, rtol=1e-2)


@pytest.mark.parametrize("dtype", [torch.bfloat16, torch.float16])
def test_scaled_dot_product_flash_attention_with_causal(cuda_device: str, dtype: str):
    """Test _scaled_dot_product_flash_attention with causal masking"""

    def fn(q, k, v):
        return torch.ops.aten._scaled_dot_product_flash_attention(
            q, k, v, dropout_p=0.0, is_causal=True, return_debug_mask=False
        )[0]  # For the moment we support only training

    batch_size, num_heads, seq_len, head_dim = 1, 2, 4, 8
    q = torch.randn(batch_size, num_heads, seq_len, head_dim, dtype=dtype)
    k = torch.randn(batch_size, num_heads, seq_len, head_dim, dtype=dtype)
    v = torch.randn(batch_size, num_heads, seq_len, head_dim, dtype=dtype)

    # TensorFloat-32 tensor cores are used by default, lowering precision
    check_functions_are_equivalent(fn, cuda_device, [q, k, v], atol=1e-2, rtol=1e-2)


@pytest.mark.parametrize("dtype", [torch.bfloat16, torch.float16])
def test_scaled_dot_product_flash_attention_with_scale(cuda_device: str, dtype):
    """Test _scaled_dot_product_flash_attention with custom scale"""

    def fn(q, k, v):
        return torch.ops.aten._scaled_dot_product_flash_attention(
            q,
            k,
            v,
            dropout_p=0.0,
            is_causal=False,
            return_debug_mask=False,
            scale=0.125,
        )[0]  # For the moment we support only training

    batch_size, num_heads, seq_len, head_dim = 1, 1, 4, 8
    q = torch.randn(batch_size, num_heads, seq_len, head_dim, dtype=dtype)
    k = torch.randn(batch_size, num_heads, seq_len, head_dim, dtype=dtype)
    v = torch.randn(batch_size, num_heads, seq_len, head_dim, dtype=dtype)

    # TensorFloat-32 tensor cores are used by default, lowering precision
    check_functions_are_equivalent(fn, cuda_device, [q, k, v], atol=1e-2, rtol=1e-2)


@pytest.mark.parametrize("dtype", [torch.float32, torch.float64])
def test_native_batch_norm_legit_no_training_basic(device: str, dtype: torch.dtype):
    """Test basic batch normalization inference with different dtypes"""

    def fn(input_tensor, weight, bias, running_mean, running_var):
        outputs = aten._native_batch_norm_legit_no_training.default(
            input_tensor, weight, bias, running_mean, running_var, 0.1, 1e-5
        )
        # We don't support returning the saved mean and variance yet.
        # It's not sure we'll ever support returning those, notably because of
        # https://github.com/pytorch/pytorch/issues/85960
        return outputs[0]

    # Create test tensors
    batch_size, channels, height, width = 2, 3, 4, 4
    input_tensor = torch.randn(
        batch_size, channels, height, width, dtype=dtype, device=device
    )
    weight = torch.randn(channels, dtype=dtype, device=device)
    bias = torch.randn(channels, dtype=dtype, device=device)
    running_mean = torch.randn(channels, dtype=dtype, device=device)
    running_var = torch.abs(torch.randn(channels, dtype=dtype, device=device)) + 1e-5

    check_functions_are_equivalent(
        fn, device, [input_tensor, weight, bias, running_mean, running_var]
    )


@pytest.mark.parametrize("channels", [1, 4, 16])
def test_native_batch_norm_legit_no_training_different_channels(
    device: str, channels: int
):
    """Test batch norm with different numbers of channels"""

    def fn(input_tensor, weight, bias, running_mean, running_var):
        output = aten._native_batch_norm_legit_no_training.default(
            input_tensor, weight, bias, running_mean, running_var, 0.1, 1e-5
        )
        # We don't support returning the saved mean and variance yet.
        # It's not sure we'll ever support returning those, notably because of
        # https://github.com/pytorch/pytorch/issues/85960
        return output[0]

    # Create test tensors with varying channel dimensions
    batch_size, height, width = 2, 8, 8
    input_tensor = torch.randn(batch_size, channels, height, width, device=device)
    weight = torch.randn(channels, device=device)
    bias = torch.randn(channels, device=device)
    running_mean = torch.randn(channels, device=device)
    running_var = torch.abs(torch.randn(channels, device=device)) + 1e-5

    # Test that compilation works and outputs match
    check_functions_are_equivalent(
        fn, device, [input_tensor, weight, bias, running_mean, running_var]
    )


def test_native_batch_norm_legit_no_training_none_weight_bias(device: str):
    """Test batch norm with None weight and bias"""

    def fn(input_tensor, running_mean, running_var):
        output = aten._native_batch_norm_legit_no_training.default(
            input_tensor, None, None, running_mean, running_var, 0.1, 1e-5
        )
        # We don't support returning the saved mean and variance yet.
        # It's not sure we'll ever support returning those, notably because of
        # https://github.com/pytorch/pytorch/issues/85960
        return output[0]

    # Create test tensors
    batch_size, channels, height, width = 2, 3, 4, 4
    input_tensor = torch.randn(batch_size, channels, height, width, device=device)
    running_mean = torch.randn(channels, device=device)
    running_var = torch.abs(torch.randn(channels, device=device)) + 1e-5

    # Test that compilation works and outputs match
    check_functions_are_equivalent(
        fn, device, [input_tensor, running_mean, running_var]
    )


@pytest.mark.parametrize("eps", [1e-5, 1e-3])
def test_native_batch_norm_legit_no_training_different_eps(device: str, eps: float):
    """Test batch norm with different epsilon values"""

    def fn(input_tensor, weight, bias, running_mean, running_var):
        output = aten._native_batch_norm_legit_no_training.default(
            input_tensor, weight, bias, running_mean, running_var, 0.1, eps
        )
        # We don't support returning the saved mean and variance yet.
        # It's not sure we'll ever support returning those, notably because of
        # https://github.com/pytorch/pytorch/issues/85960
        return output[0]

    # Create test tensors
    batch_size, channels, height, width = 2, 3, 4, 4
    input_tensor = torch.randn(batch_size, channels, height, width, device=device)
    weight = torch.randn(channels, device=device)
    bias = torch.randn(channels, device=device)
    running_mean = torch.randn(channels, device=device)
    running_var = torch.abs(torch.randn(channels, device=device)) + eps * 10

    # Test that compilation works and outputs match
    check_functions_are_equivalent(
        fn, device, [input_tensor, weight, bias, running_mean, running_var]
    )


def test_native_batch_norm_legit_no_training_2d_input(device: str):
    """Test batch norm with 2D input (N, C)"""

    def fn(input_tensor, weight, bias, running_mean, running_var):
        output = aten._native_batch_norm_legit_no_training.default(
            input_tensor, weight, bias, running_mean, running_var, 0.1, 1e-5
        )
        # We don't support returning the saved mean and variance yet.
        # It's not sure we'll ever support returning those, notably because of
        # https://github.com/pytorch/pytorch/issues/85960
        return output[0]

    # Create 2D test tensors (batch_size, channels)
    batch_size, channels = 10, 5
    input_tensor = torch.randn(batch_size, channels, device=device)
    weight = torch.randn(channels, device=device)
    bias = torch.randn(channels, device=device)
    running_mean = torch.randn(channels, device=device)
    running_var = torch.abs(torch.randn(channels, device=device)) + 1e-5

    # Test that compilation works and outputs match
    check_functions_are_equivalent(
        fn, device, [input_tensor, weight, bias, running_mean, running_var]
    )


@pytest.mark.parametrize("dtype", [torch.float32, torch.bfloat16])
def test_aten_amax_all_dims(device: str, dtype: torch.dtype):
    """Test aten_amax with default empty dim list (reduces over all dimensions)"""
    # Skip float16 on CPU as MAX doesn't support f16 on CPU
    if device == "cpu" and dtype == torch.float16:
        pytest.skip("float16 not supported on CPU in MAX")

    def fn(x):
        return aten.amax(x)

    # Test with different shapes
    x = torch.randn(3, 4, 5, dtype=dtype, device=device)
    check_functions_are_equivalent(fn, device, [x])

    # Test with 1D tensor
    x1d = torch.randn(10, dtype=dtype, device=device)
    check_functions_are_equivalent(fn, device, [x1d])


@pytest.mark.parametrize(
    "dtype", [torch.uint8, torch.int8, torch.int16, torch.int32, torch.int64]
)
def test_aten_bitwise_not(device: str, dtype: torch.dtype):
    def fn(x):
        return aten.bitwise_not(x)

    # Create test tensors
    x = torch.randint(0, 10, (3, 4), dtype=dtype, device=device)

    check_functions_are_equivalent(fn, device, [x])


def test_aten_bitwise_not_bool(device: str):
    dtype = torch.bool

    def fn(x):
        return aten.bitwise_not(x)

    # Create test tensors
    x = torch.randint(0, 2, (3, 4), dtype=dtype, device=device)

    check_functions_are_equivalent(fn, device, [x])


@pytest.mark.parametrize(
    "dtype", [torch.uint8, torch.int8, torch.int16, torch.int32, torch.int64]
)
def test_aten_bitwise_and_scalar(device: str, dtype: torch.dtype):
    def fn(x):
        return aten.bitwise_and(x, 6)

    # Create test tensors
    x = torch.randint(0, 10, (3, 4), dtype=dtype, device=device)

    check_functions_are_equivalent(fn, device, [x])


@pytest.mark.parametrize("bool_value", [True, False])
def test_aten_bitwise_and_scalar_bool(device: str, bool_value: bool):
    dtype = torch.bool

    def fn(x):
        return aten.bitwise_and(x, bool_value)

    # Create test tensors
    x = torch.randint(0, 2, (3, 4), dtype=dtype, device=device)

    check_functions_are_equivalent(fn, device, [x])


@pytest.mark.parametrize(
    "dtype", [torch.uint8, torch.int8, torch.int16, torch.int32, torch.int64]
)
def test_aten_bitwise_and(device: str, dtype: torch.dtype):
    def fn(x, y):
        return aten.bitwise_and(x, y)

    # Create test tensors
    x = torch.randint(0, 10, (3, 4), dtype=dtype, device=device)
    y = torch.randint(0, 10, (3, 4), dtype=dtype, device=device)

    check_functions_are_equivalent(fn, device, [x, y])


def test_aten_bitwise_and_bool(device: str):
    dtype = torch.bool

    def fn(x, y):
        return aten.bitwise_and(x, y)

    # Create test tensors
    x = torch.randint(0, 2, (3, 4), dtype=dtype, device=device)
    y = torch.randint(0, 2, (3, 4), dtype=dtype, device=device)

    check_functions_are_equivalent(fn, device, [x, y])


def test_aten_bitwise_and_broadcasting(device: str):
    def fn(x, y):
        return aten.bitwise_and(x, y)

    # Create test tensors with broadcasting shapes
    x = torch.randint(0, 10, (3, 4, 5), dtype=torch.int32)
    y = torch.randint(0, 10, (5,), dtype=torch.int32)

    check_functions_are_equivalent(fn, device, [x, y])


def test_aten_bitwise_and_broadcasting_ones(device: str):
    def fn(x, y):
        return aten.bitwise_and(x, y)

    # Create test tensors with broadcasting shapes
    x = torch.randint(0, 100, (3, 1, 5), dtype=torch.int32)
    y = torch.randint(0, 100, (1, 4, 5), dtype=torch.int32)

    check_functions_are_equivalent(fn, device, [x, y])


def test_aten_bitwise_and_broadcasting_ones_pad(device: str):
    def fn(x, y):
        return aten.bitwise_and(x, y)

    # Create test tensors with broadcasting shapes
    x = torch.randint(0, 100, (8, 3, 1, 5), dtype=torch.int32)
    y = torch.randint(0, 100, (1, 4, 5), dtype=torch.int32)

    check_functions_are_equivalent(fn, device, [x, y])


def test_aten_bitwise_and_broadcasting_ones_pad_dynamic_dim(device: str):
    def fn(x, y):
        return aten.bitwise_and(x, y)

    # Create test tensors with broadcasting shapes
    x = torch.randint(0, 100, (8, 3, 1, 5), dtype=torch.int32, device=device)
    mark_dynamic(x, 0)
    mark_dynamic(x, 1)
    y = torch.randint(0, 100, (1, 4, 5), dtype=torch.int32, device=device)
    mark_dynamic(y, 1)

    check_functions_are_equivalent(fn, None, [x, y])


# Tests for bitwise_or operations
@pytest.mark.parametrize(
    "dtype", [torch.uint8, torch.int8, torch.int16, torch.int32, torch.int64]
)
def test_aten_bitwise_or_scalar(device: str, dtype: torch.dtype):
    def fn(x):
        return aten.bitwise_or(x, 6)

    # Create test tensors
    x = torch.randint(0, 10, (3, 4), dtype=dtype, device=device)

    check_functions_are_equivalent(fn, device, [x])


@pytest.mark.parametrize("bool_value", [True, False])
def test_aten_bitwise_or_scalar_bool(device: str, bool_value: bool):
    dtype = torch.bool

    def fn(x):
        return aten.bitwise_or(x, bool_value)

    # Create test tensors
    x = torch.randint(0, 2, (3, 4), dtype=dtype, device=device)

    check_functions_are_equivalent(fn, device, [x])


@pytest.mark.parametrize(
    "dtype", [torch.uint8, torch.int8, torch.int16, torch.int32, torch.int64]
)
def test_aten_bitwise_or(device: str, dtype: torch.dtype):
    def fn(x, y):
        return aten.bitwise_or(x, y)

    # Create test tensors
    x = torch.randint(0, 10, (3, 4), dtype=dtype, device=device)
    y = torch.randint(0, 10, (3, 4), dtype=dtype, device=device)

    check_functions_are_equivalent(fn, device, [x, y])


def test_aten_bitwise_or_bool(device: str):
    dtype = torch.bool

    def fn(x, y):
        return aten.bitwise_or(x, y)

    # Create test tensors
    x = torch.randint(0, 2, (3, 4), dtype=dtype, device=device)
    y = torch.randint(0, 2, (3, 4), dtype=dtype, device=device)

    check_functions_are_equivalent(fn, device, [x, y])


def test_aten_bitwise_or_broadcasting(device: str):
    def fn(x, y):
        return aten.bitwise_or(x, y)

    # Create test tensors with broadcasting shapes
    x = torch.randint(0, 10, (3, 4, 5), dtype=torch.int32)
    y = torch.randint(0, 10, (4, 5), dtype=torch.int32)

    check_functions_are_equivalent(fn, device, [x, y])


# Tests for bitwise_xor operations
@pytest.mark.parametrize(
    "dtype", [torch.uint8, torch.int8, torch.int16, torch.int32, torch.int64]
)
def test_aten_bitwise_xor_scalar(device: str, dtype: torch.dtype):
    def fn(x):
        return aten.bitwise_xor(x, 6)

    # Create test tensors
    x = torch.randint(0, 10, (3, 4), dtype=dtype, device=device)

    check_functions_are_equivalent(fn, device, [x])


@pytest.mark.parametrize("bool_value", [True, False])
def test_aten_bitwise_xor_scalar_bool(device: str, bool_value: bool):
    dtype = torch.bool

    def fn(x):
        return aten.bitwise_xor(x, bool_value)

    # Create test tensors
    x = torch.randint(0, 2, (3, 4), dtype=dtype, device=device)

    check_functions_are_equivalent(fn, device, [x])


@pytest.mark.parametrize(
    "dtype", [torch.uint8, torch.int8, torch.int16, torch.int32, torch.int64]
)
def test_aten_bitwise_xor(device: str, dtype: torch.dtype):
    def fn(x, y):
        return aten.bitwise_xor(x, y)

    # Create test tensors
    x = torch.randint(0, 10, (3, 4), dtype=dtype, device=device)
    y = torch.randint(0, 10, (3, 4), dtype=dtype, device=device)

    check_functions_are_equivalent(fn, device, [x, y])


def test_aten_bitwise_xor_bool(device: str):
    dtype = torch.bool

    def fn(x, y):
        return aten.bitwise_xor(x, y)

    # Create test tensors
    x = torch.randint(0, 2, (3, 4), dtype=dtype, device=device)
    y = torch.randint(0, 2, (3, 4), dtype=dtype, device=device)

    check_functions_are_equivalent(fn, device, [x, y])


def test_aten_bitwise_xor_broadcasting(device: str):
    def fn(x, y):
        return aten.bitwise_xor(x, y)

    # Create test tensors with broadcasting shapes
    x = torch.randint(0, 10, (3, 4, 5), dtype=torch.int32)
    y = torch.randint(0, 10, (4, 5), dtype=torch.int32)

    check_functions_are_equivalent(fn, device, [x, y])


@pytest.mark.parametrize("dtype", [torch.float32, torch.float64])
def test_foreach_add_scalar(device: str, dtype: torch.dtype):
    """Test _foreach_add.Scalar - adds scalar to each tensor in list"""

    def fn(x, y, z):
        tensors = [x, y, z]
        return aten._foreach_add.Scalar(tensors, 2.5)

    x = torch.randn(3, 4, dtype=dtype, device=device)
    y = torch.randn(2, 5, dtype=dtype, device=device)
    z = torch.randn(4, dtype=dtype, device=device)

    check_functions_are_equivalent(fn, device, [x, y, z])


@pytest.mark.parametrize("dtype", [torch.float32, torch.float64])
def test_foreach_add_list(device: str, dtype: torch.dtype):
    """Test _foreach_add.List - adds corresponding tensors with alpha scaling"""

    def fn(x1, y1, z1, x2, y2, z2):
        self_tensors = [x1, y1, z1]
        other_tensors = [x2, y2, z2]
        return aten._foreach_add.List(self_tensors, other_tensors, alpha=1.0)

    x1 = torch.randn(3, 4, dtype=dtype, device=device)
    y1 = torch.randn(2, 5, dtype=dtype, device=device)
    z1 = torch.randn(4, dtype=dtype, device=device)
    x2 = torch.randn(3, 4, dtype=dtype, device=device)
    y2 = torch.randn(2, 5, dtype=dtype, device=device)
    z2 = torch.randn(4, dtype=dtype, device=device)

    check_functions_are_equivalent(fn, device, [x1, y1, z1, x2, y2, z2])


@pytest.mark.parametrize("alpha", [1.0, 2.0, -0.5])
def test_foreach_add_list_alpha(device: str, alpha: float):
    """Test _foreach_add.List with different alpha values"""

    def fn(x1, y1, x2, y2):
        self_tensors = [x1, y1]
        other_tensors = [x2, y2]
        return aten._foreach_add.List(self_tensors, other_tensors, alpha=alpha)

    x1 = torch.randn(3, 4, device=device)
    y1 = torch.randn(2, 5, device=device)
    x2 = torch.randn(3, 4, device=device)
    y2 = torch.randn(2, 5, device=device)

    check_functions_are_equivalent(fn, device, [x1, y1, x2, y2])


@pytest.mark.parametrize("dtype", [torch.float32, torch.float64])
def test_foreach_add_scalarlist(device: str, dtype: torch.dtype):
    """Test _foreach_add.ScalarList - adds corresponding scalar to each tensor"""

    def fn(x, y, z):
        tensors = [x, y, z]
        scalars = [1.5, -2.0, 3.5]
        return aten._foreach_add.ScalarList(tensors, scalars)

    x = torch.randn(3, 4, dtype=dtype, device=device)
    y = torch.randn(2, 5, dtype=dtype, device=device)
    z = torch.randn(4, dtype=dtype, device=device)

    check_functions_are_equivalent(fn, device, [x, y, z])


@pytest.mark.parametrize("dtype", [torch.float32, torch.float64])
def test_foreach_add_tensor(device: str, dtype: torch.dtype):
    """Test _foreach_add.Tensor - broadcasts single 0-d tensor to all tensors in list"""

    def fn(x, y, z, other):
        tensors = [x, y, z]
        return aten._foreach_add.Tensor(tensors, other, alpha=1.0)

    x = torch.randn(3, 4, dtype=dtype, device=device)
    y = torch.randn(2, 5, dtype=dtype, device=device)
    z = torch.randn(4, dtype=dtype, device=device)
    other = torch.tensor(2.5, dtype=dtype, device=device)  # 0-d tensor

    check_functions_are_equivalent(fn, device, [x, y, z, other])


@pytest.mark.parametrize("alpha", [1.0, 2.0, -0.5])
def test_foreach_add_tensor_alpha(device: str, alpha: float):
    """Test _foreach_add.Tensor with different alpha values"""

    def fn(x, y, other):
        tensors = [x, y]
        return aten._foreach_add.Tensor(tensors, other, alpha=alpha)

    x = torch.randn(3, 4, device=device)
    y = torch.randn(2, 5, device=device)
    other = torch.tensor(1.5, device=device)  # 0-d tensor

    check_functions_are_equivalent(fn, device, [x, y, other])


@pytest.mark.parametrize("dtype", [torch.float32, torch.float64])
<<<<<<< HEAD
def test_foreach_mul_scalar(device: str, dtype: torch.dtype):
    """Test _foreach_mul.Scalar - multiplies each tensor in list by scalar"""

    def fn(x, y, z):
        tensors = [x, y, z]
        return aten._foreach_mul.Scalar(tensors, 2.5)
=======
def test_foreach_sub_scalar(device: str, dtype: torch.dtype):
    """Test _foreach_sub.Scalar - subtracts scalar from each tensor in list"""

    def fn(x, y, z):
        tensors = [x, y, z]
        return aten._foreach_sub.Scalar(tensors, 2.5)
>>>>>>> 3d9e70c9

    x = torch.randn(3, 4, dtype=dtype, device=device)
    y = torch.randn(2, 5, dtype=dtype, device=device)
    z = torch.randn(4, dtype=dtype, device=device)

    check_functions_are_equivalent(fn, device, [x, y, z])


@pytest.mark.parametrize("dtype", [torch.float32, torch.float64])
<<<<<<< HEAD
def test_foreach_mul_list(device: str, dtype: torch.dtype):
    """Test _foreach_mul.List - multiplies corresponding tensors"""
=======
def test_foreach_sub_list(device: str, dtype: torch.dtype):
    """Test _foreach_sub.List - subtracts corresponding tensors with alpha scaling"""
>>>>>>> 3d9e70c9

    def fn(x1, y1, z1, x2, y2, z2):
        self_tensors = [x1, y1, z1]
        other_tensors = [x2, y2, z2]
<<<<<<< HEAD
        return aten._foreach_mul.List(self_tensors, other_tensors)
=======
        return aten._foreach_sub.List(self_tensors, other_tensors, alpha=1.0)
>>>>>>> 3d9e70c9

    x1 = torch.randn(3, 4, dtype=dtype, device=device)
    y1 = torch.randn(2, 5, dtype=dtype, device=device)
    z1 = torch.randn(4, dtype=dtype, device=device)
    x2 = torch.randn(3, 4, dtype=dtype, device=device)
    y2 = torch.randn(2, 5, dtype=dtype, device=device)
    z2 = torch.randn(4, dtype=dtype, device=device)

    check_functions_are_equivalent(fn, device, [x1, y1, z1, x2, y2, z2])


<<<<<<< HEAD
@pytest.mark.parametrize("dtype", [torch.float32, torch.float64])
def test_foreach_mul_scalarlist(device: str, dtype: torch.dtype):
    """Test _foreach_mul.ScalarList - multiplies each tensor by corresponding scalar"""

    def fn(x, y, z):
        tensors = [x, y, z]
        scalars = [1.5, -2.0, 3.5]
        return aten._foreach_mul.ScalarList(tensors, scalars)

    x = torch.randn(3, 4, dtype=dtype, device=device)
    y = torch.randn(2, 5, dtype=dtype, device=device)
    z = torch.randn(4, dtype=dtype, device=device)

    check_functions_are_equivalent(fn, device, [x, y, z])


@pytest.mark.parametrize("dtype", [torch.float32, torch.float64])
def test_foreach_mul_tensor(device: str, dtype: torch.dtype):
    """Test _foreach_mul.Tensor - broadcasts single 0-d tensor to all tensors in list"""

    def fn(x, y, z, other):
        tensors = [x, y, z]
        return aten._foreach_mul.Tensor(tensors, other)
=======
@pytest.mark.parametrize("alpha", [1.0, 2.0, -0.5])
def test_foreach_sub_list_alpha(device: str, alpha: float):
    """Test _foreach_sub.List with different alpha values"""

    def fn(x1, y1, x2, y2):
        self_tensors = [x1, y1]
        other_tensors = [x2, y2]
        return aten._foreach_sub.List(self_tensors, other_tensors, alpha=alpha)

    x1 = torch.randn(3, 4, device=device)
    y1 = torch.randn(2, 5, device=device)
    x2 = torch.randn(3, 4, device=device)
    y2 = torch.randn(2, 5, device=device)

    check_functions_are_equivalent(fn, device, [x1, y1, x2, y2])


@pytest.mark.parametrize("dtype", [torch.float32, torch.float64])
def test_foreach_sub_scalarlist(device: str, dtype: torch.dtype):
    """Test _foreach_sub.ScalarList - subtracts corresponding scalar from each tensor"""

    def fn(x, y, z):
        tensors = [x, y, z]
        scalars = [1.5, -2.0, 3.5]
        return aten._foreach_sub.ScalarList(tensors, scalars)
>>>>>>> 3d9e70c9

    x = torch.randn(3, 4, dtype=dtype, device=device)
    y = torch.randn(2, 5, dtype=dtype, device=device)
    z = torch.randn(4, dtype=dtype, device=device)
<<<<<<< HEAD
    other = torch.tensor(2.5, dtype=dtype, device=device)  # 0-d tensor

    check_functions_are_equivalent(fn, device, [x, y, z, other])
=======

    check_functions_are_equivalent(fn, device, [x, y, z])
>>>>>>> 3d9e70c9


@pytest.mark.parametrize("dtype", [torch.float32, torch.bfloat16])
def test_aten_ceil_basic(device: str, dtype: torch.dtype):
    """Test aten.ceil basic functionality with floating point numbers"""
    # Skip float16 on CPU as MAX doesn't support f16 on CPU
    if device == "cpu" and dtype == torch.float16:
        pytest.skip("float16 not supported on CPU in MAX")

    def fn(x):
        return aten.ceil(x)

    # Test with positive and negative floating point values
    x = torch.tensor(
        [-2.7, -1.5, -1.0, -0.3, 0.0, 0.3, 1.0, 1.5, 2.7], dtype=dtype, device=device
    )
    check_functions_are_equivalent(fn, device, [x])


@pytest.mark.parametrize("dtype", [torch.int32, torch.int64])
def test_aten_ceil_integer_types(device: str, dtype: torch.dtype):
    """Test aten.ceil with integer types (should return copy)"""

    def fn(x):
        return aten.ceil(x)

    # Integer types should return a copy with no change
    x = torch.tensor([-5, -1, 0, 1, 5], dtype=dtype, device=device)
    check_functions_are_equivalent(fn, device, [x])


def test_aten_ceil_2d_tensor(device: str):
    """Test aten.ceil with 2D tensor"""

    def fn(x):
        return aten.ceil(x)

    x = torch.tensor(
        [[-2.7, -1.3], [0.5, 1.8], [2.1, 3.9]], dtype=torch.float32, device=device
    )
    check_functions_are_equivalent(fn, device, [x])


def test_aten_ceil_3d_tensor(device: str):
    """Test aten.ceil with 3D tensor"""

    def fn(x):
        return aten.ceil(x)

    x = torch.randn(2, 3, 4, dtype=torch.float32, device=device)
    check_functions_are_equivalent(fn, device, [x])


def test_aten_ceil_edge_cases(device: str):
    """Test aten.ceil with edge cases"""

    def fn(x):
        return aten.ceil(x)

    # Test with already integer values, zero, and boundary cases
    x = torch.tensor(
        [-3.0, -2.0, -1.0, 0.0, 1.0, 2.0, 3.0], dtype=torch.float32, device=device
    )
    check_functions_are_equivalent(fn, device, [x])


def test_aten_ceil_large_values(device: str):
    """Test aten.ceil with large floating point values"""

    def fn(x):
        return aten.ceil(x)

    # Test with large positive and negative values
    x = torch.tensor(
        [-1000.1, -100.9, 100.1, 1000.9], dtype=torch.float32, device=device
    )
    check_functions_are_equivalent(fn, device, [x])


def test_aten_ceil_small_fractional_values(device: str):
    """Test aten.ceil with small fractional values"""

    def fn(x):
        return aten.ceil(x)

    # Test with small positive and negative fractional values
    x = torch.tensor(
        [-0.001, -0.5, -0.999, 0.001, 0.5, 0.999], dtype=torch.float32, device=device
    )
    check_functions_are_equivalent(fn, device, [x])


def test_aten_ceil_single_element(device: str):
    """Test aten.ceil with single element tensor"""

    def fn(x):
        return aten.ceil(x)

    x = torch.tensor([2.3], dtype=torch.float32, device=device)
    check_functions_are_equivalent(fn, device, [x])


def test_aten_ceil_scalar_tensor(device: str):
    """Test aten.ceil with scalar tensor"""

    def fn(x):
        return aten.ceil(x)

    x = torch.tensor(2.7, dtype=torch.float32, device=device)
    check_functions_are_equivalent(fn, device, [x])


@pytest.mark.parametrize("repeats", [1, 2, 3, 5])
@pytest.mark.parametrize("dim", [0, 1, -1])
def test_aten_repeat_interleave_basic(device: str, repeats: int, dim: int):
    """Test aten.repeat_interleave with basic parameters"""

    def fn(x):
        return aten.repeat_interleave(x, repeats, dim)

    x = torch.randn(3, 4, device=device)
    check_functions_are_equivalent(fn, device, [x])


@pytest.mark.parametrize("dtype", [torch.float32, torch.int32, torch.bool])
def test_aten_repeat_interleave_different_dtypes(device: str, dtype: torch.dtype):
    """Test aten.repeat_interleave with different data types"""

    def fn(x):
        return aten.repeat_interleave(x, 2, 0)

    if dtype == torch.bool:
        x = torch.randint(0, 2, (3, 4), dtype=dtype, device=device)
    elif dtype == torch.int32:
        x = torch.randint(0, 10, (3, 4), dtype=dtype, device=device)
    else:
        x = torch.randn(3, 4, dtype=dtype, device=device)

    check_functions_are_equivalent(fn, device, [x])


def test_aten_repeat_interleave_1d(device: str):
    """Test aten.repeat_interleave with 1D tensor"""

    def fn(x):
        return aten.repeat_interleave(x, 3, 0)

    x = torch.randn(5, device=device)
    check_functions_are_equivalent(fn, device, [x])


def test_aten_repeat_interleave_3d(device: str):
    """Test aten.repeat_interleave with 3D tensor"""

    def fn(x):
        return aten.repeat_interleave(x, 2, 1)

    x = torch.randn(2, 3, 4, device=device)
    check_functions_are_equivalent(fn, device, [x])


@pytest.mark.parametrize("shape", [(1, 5), (5, 1), (1, 1)])
def test_aten_repeat_interleave_edge_cases(device: str, shape: tuple):
    """Test aten.repeat_interleave with edge case shapes"""

    def fn(x):
        return aten.repeat_interleave(x, 2, 0)

    x = torch.randn(*shape, device=device)
    check_functions_are_equivalent(fn, device, [x])


def test_aten_repeat_interleave_large_repeats(device: str):
    """Test aten.repeat_interleave with large repeat count"""

    def fn(x):
        return aten.repeat_interleave(x, 10, 0)

    x = torch.randn(2, 3, device=device)
    check_functions_are_equivalent(fn, device, [x])


def test_aten_split_with_sizes_basic(device: str):
    """Test aten.split_with_sizes with basic splits"""

    def fn(x):
        return aten.split_with_sizes(x, [2, 3, 5], dim=0)

    x = torch.randn(10, 4, device=device)
    check_functions_are_equivalent(fn, device, [x])


@pytest.mark.parametrize("dim", [0, 1, 2])
def test_aten_split_with_sizes_different_dims(device: str, dim: int):
    """Test aten.split_with_sizes on different dimensions"""

    def fn(x):
        # Adjust split sizes based on dimension
        if dim == 0:
            return aten.split_with_sizes(x, [1, 2, 1], dim=dim)  # sum=4, dim size=4
        elif dim == 1:
            return aten.split_with_sizes(x, [1, 2, 1], dim=dim)  # sum=4, dim size=4
        else:  # dim == 2
            return aten.split_with_sizes(x, [2, 2, 1], dim=dim)  # sum=5, dim size=5

    x = torch.randn(4, 4, 5, device=device)
    check_functions_are_equivalent(fn, device, [x])


@pytest.mark.parametrize("dim", [-1, -2, -3])
def test_aten_split_with_sizes_negative_dims(device: str, dim: int):
    """Test aten.split_with_sizes with negative dimension indices"""

    def fn(x):
        # Adjust split sizes based on dimension
        if dim == -1:  # last dim, size=5
            return aten.split_with_sizes(x, [2, 2, 1], dim=dim)
        elif dim == -2:  # middle dim, size=4
            return aten.split_with_sizes(x, [1, 2, 1], dim=dim)
        else:  # dim == -3, first dim, size=4
            return aten.split_with_sizes(x, [1, 2, 1], dim=dim)

    x = torch.randn(4, 4, 5, device=device)
    check_functions_are_equivalent(fn, device, [x])


def test_aten_split_with_sizes_uneven(device: str):
    """Test aten.split_with_sizes with uneven splits"""

    def fn(x):
        return aten.split_with_sizes(x, [1, 3, 2, 4], dim=1)

    x = torch.randn(3, 10, device=device)
    check_functions_are_equivalent(fn, device, [x])


def test_aten_split_with_sizes_single_split(device: str):
    """Test aten.split_with_sizes with single split (entire tensor)"""

    def fn(x):
        return aten.split_with_sizes(x, [5], dim=0)

    x = torch.randn(5, 3, device=device)
    check_functions_are_equivalent(fn, device, [x])


@pytest.mark.parametrize("dtype", [torch.float32, torch.int32, torch.bool])
def test_aten_split_with_sizes_dtypes(device: str, dtype: torch.dtype):
    """Test aten.split_with_sizes with different data types"""

    def fn(x):
        return aten.split_with_sizes(x, [2, 2, 2], dim=0)

    if dtype == torch.bool:
        x = torch.randint(0, 2, (6, 4), dtype=dtype, device=device)
    elif dtype == torch.int32:
        x = torch.randint(0, 10, (6, 4), dtype=dtype, device=device)
    else:
        x = torch.randn(6, 4, dtype=dtype, device=device)

    check_functions_are_equivalent(fn, device, [x])


def test_aten_split_with_sizes_1d(device: str):
    """Test aten.split_with_sizes with 1D tensor"""

    def fn(x):
        return aten.split_with_sizes(x, [3, 3, 4], dim=0)

    x = torch.randn(10, device=device)
    check_functions_are_equivalent(fn, device, [x])


def test_aten_split_with_sizes_3d(device: str):
    """Test aten.split_with_sizes with 3D tensor"""

    def fn(x):
        return aten.split_with_sizes(x, [1, 1, 2], dim=2)

    x = torch.randn(2, 3, 4, device=device)
    check_functions_are_equivalent(fn, device, [x])


def test_aten_split_with_sizes_many_splits(device: str):
    """Test aten.split_with_sizes with many small splits"""

    def fn(x):
        return aten.split_with_sizes(x, [1, 1, 1, 1, 1, 1, 1, 1], dim=0)

    x = torch.randn(8, 3, device=device)
    check_functions_are_equivalent(fn, device, [x])


@pytest.mark.parametrize("split_sizes", [[2, 0, 3], [0, 5, 0], [0, 0, 5]])
def test_aten_split_with_sizes_zero_size(device: str, split_sizes: list[int]):
    """Test aten.split_with_sizes with zero-sized splits"""

    def fn(x):
        return aten.split_with_sizes(x, split_sizes, dim=0)

    x = torch.randn(5, 3, device=device)
    check_functions_are_equivalent(fn, device, [x])


def test_aten_split_with_sizes_exact_split(device: str):
    """Test aten.split_with_sizes where sizes exactly match dimension"""

    def fn(x):
        return aten.split_with_sizes(x, [2, 2, 2, 2, 2], dim=1)

    x = torch.randn(3, 10, 4, device=device)
    check_functions_are_equivalent(fn, device, [x])


def test_aten_squeeze_single_dim(device: str):
    """Test aten.squeeze with single dimension"""

    def fn(x):
        return aten.squeeze(x, 1)

    x = torch.randn(3, 1, 5, device=device)
    check_functions_are_equivalent(fn, device, [x])


@pytest.mark.parametrize("dim", [0, 1, 2, 3])
def test_aten_squeeze_different_dims(device: str, dim: int):
    """Test aten.squeeze on different dimensions"""

    def fn(x):
        return aten.squeeze(x, dim)

    x = torch.randn(1, 3, 1, 5, device=device)
    check_functions_are_equivalent(fn, device, [x])


def test_aten_squeeze_negative_dim(device: str):
    """Test aten.squeeze with negative dimension"""

    def fn(x):
        return aten.squeeze(x, -2)

    x = torch.randn(3, 1, 5, device=device)
    check_functions_are_equivalent(fn, device, [x])


def test_aten_squeeze_multiple_dims(device: str):
    """Test aten.squeeze with multiple dimensions"""

    def fn(x):
        return aten.squeeze(x, [0, 2])

    x = torch.randn(1, 3, 1, 5, device=device)
    check_functions_are_equivalent(fn, device, [x])


def test_aten_squeeze_no_change(device: str):
    """Test aten.squeeze when dimension is not size 1"""

    def fn(x):
        return aten.squeeze(x, 1)

    x = torch.randn(3, 4, 5, device=device)
    check_functions_are_equivalent(fn, device, [x])


@pytest.mark.parametrize("dtype", [torch.float32, torch.int32, torch.bool])
def test_aten_squeeze_different_dtypes(device: str, dtype: torch.dtype):
    """Test aten.squeeze with different data types"""

    def fn(x):
        return aten.squeeze(x, 1)

    if dtype == torch.bool:
        x = torch.randint(0, 2, (3, 1, 5), dtype=dtype, device=device)
    elif dtype == torch.int32:
        x = torch.randint(0, 10, (3, 1, 5), dtype=dtype, device=device)
    else:
        x = torch.randn(3, 1, 5, dtype=dtype, device=device)

    check_functions_are_equivalent(fn, device, [x])


def test_aten_squeeze_all_ones(device: str):
    """Test aten.squeeze with tensor of all size-1 dimensions"""

    def fn(x):
        return aten.squeeze(x, [0, 1, 2, 3])

    x = torch.randn(1, 1, 1, 1, device=device)
    check_functions_are_equivalent(fn, device, [x])


def test_aten_squeeze_2d(device: str):
    """Test aten.squeeze with 2D tensor"""

    def fn(x):
        return aten.squeeze(x, 0)

    x = torch.randn(1, 5, device=device)
    check_functions_are_equivalent(fn, device, [x])


def test_aten_squeeze_5d(device: str):
    """Test aten.squeeze with 5D tensor"""

    def fn(x):
        return aten.squeeze(x, [1, 3])

    x = torch.randn(2, 1, 3, 1, 4, device=device)
    check_functions_are_equivalent(fn, device, [x])


def test_aten_squeeze_empty_dims(device: str):
    """Test aten.squeeze with empty dimensions list"""

    def fn(x):
        return aten.squeeze(x, [])

    x = torch.randn(1, 3, 1, 5, device=device)
    check_functions_are_equivalent(fn, device, [x])


@pytest.mark.parametrize("shape", [(1,), (1, 1), (1, 1, 1)])
def test_aten_squeeze_edge_cases(device: str, shape: tuple):
    """Test aten.squeeze with edge case shapes"""

    def fn(x):
        return aten.squeeze(x, list(range(len(shape))))

    x = torch.randn(*shape, device=device)
    check_functions_are_equivalent(fn, device, [x])


def test_aten_triu_basic(device: str):
    """Test aten.triu with default diagonal=0"""

    def fn(x):
        return aten.triu(x, diagonal=0)

    x = torch.randn(5, 5, device=device)
    check_functions_are_equivalent(fn, device, [x])


@pytest.mark.parametrize("diagonal", [-2, -1, 0, 1, 2])
def test_aten_triu_different_diagonals(device: str, diagonal: int):
    """Test aten.triu with different diagonal values"""

    def fn(x):
        return aten.triu(x, diagonal=diagonal)

    x = torch.randn(6, 6, device=device)
    check_functions_are_equivalent(fn, device, [x])


@pytest.mark.parametrize("shape", [(3, 5), (5, 3), (7, 7)])
def test_aten_triu_rectangular(device: str, shape: tuple):
    """Test aten.triu with rectangular matrices"""

    def fn(x):
        return aten.triu(x, diagonal=0)

    x = torch.randn(*shape, device=device)
    check_functions_are_equivalent(fn, device, [x])


@pytest.mark.parametrize(
    "dtype", [torch.float32, torch.float64, torch.int32, torch.bool]
)
def test_aten_triu_different_dtypes(device: str, dtype: torch.dtype):
    """Test aten.triu with different data types"""

    def fn(x):
        return aten.triu(x, diagonal=0)

    if dtype == torch.bool:
        x = torch.randint(0, 2, (4, 4), dtype=dtype, device=device)
    elif dtype == torch.int32:
        x = torch.randint(0, 10, (4, 4), dtype=dtype, device=device)
    else:
        x = torch.randn(4, 4, dtype=dtype, device=device)

    check_functions_are_equivalent(fn, device, [x])


def test_aten_triu_3d(device: str):
    """Test aten.triu with 3D tensor (batch of matrices)"""

    def fn(x):
        return aten.triu(x, diagonal=0)

    x = torch.randn(3, 4, 4, device=device)
    check_functions_are_equivalent(fn, device, [x])


@pytest.mark.parametrize("diagonal", [-1, 0, 1])
def test_aten_triu_3d_different_diagonals(device: str, diagonal: int):
    """Test aten.triu with 3D tensor and different diagonals"""

    def fn(x):
        return aten.triu(x, diagonal=diagonal)

    x = torch.randn(2, 5, 5, device=device)
    check_functions_are_equivalent(fn, device, [x])


def test_aten_triu_large_diagonal(device: str):
    """Test aten.triu with diagonal larger than matrix size"""

    def fn(x):
        return aten.triu(x, diagonal=10)

    x = torch.randn(5, 5, device=device)
    check_functions_are_equivalent(fn, device, [x])


def test_aten_triu_negative_large_diagonal(device: str):
    """Test aten.triu with large negative diagonal"""

    def fn(x):
        return aten.triu(x, diagonal=-10)

    x = torch.randn(5, 5, device=device)
    check_functions_are_equivalent(fn, device, [x])


def test_aten_triu_small_matrix(device: str):
    """Test aten.triu with small matrices"""

    def fn(x):
        return aten.triu(x, diagonal=0)

    x = torch.randn(2, 2, device=device)
    check_functions_are_equivalent(fn, device, [x])


def test_aten_triu_single_element(device: str):
    """Test aten.triu with 1x1 matrix"""

    def fn(x):
        return aten.triu(x, diagonal=0)

    x = torch.randn(1, 1, device=device)
    check_functions_are_equivalent(fn, device, [x])


@pytest.mark.parametrize("diagonal", [10, -10])
def test_aten_triu_dynamic_dimensions_large_diagonal(device: str, diagonal: int):
    """Test aten.triu with dynamic dimensions and large diagonal"""

    def fn(x):
        return aten.triu(x, diagonal=diagonal)

    x = torch.randn(5, 7, device=device)
    # Mark both dimensions as dynamic
    mark_dynamic(x, 0)
    mark_dynamic(x, 1)
    check_functions_are_equivalent(fn, device, [x])


def test_aten_triu_dynamic_batch_dimension(device: str):
    """Test aten.triu with dynamic batch dimension"""

    def fn(x):
        return aten.triu(x, diagonal=1)

    x = torch.randn(3, 4, 4, device=device)
    # Mark only the batch dimension as dynamic
    mark_dynamic(x, 0)
    check_functions_are_equivalent(fn, device, [x])


def test_aten_logical_and_bool_tensors(device: str):
    """Test aten.logical_and with boolean tensors"""

    def fn(x, y):
        return aten.logical_and(x, y)

    x = torch.tensor([True, False, True, False], device=device)
    y = torch.tensor([True, True, False, False], device=device)
    check_functions_are_equivalent(fn, device, [x, y])


def test_aten_logical_and_numeric_tensors(device: str):
    """Test aten.logical_and with numeric tensors (converted to bool)"""

    def fn(x, y):
        return aten.logical_and(x, y)

    x = torch.tensor([1, 0, 2, -1], dtype=torch.float32, device=device)
    y = torch.tensor([3, 0, 0, 4], dtype=torch.float32, device=device)
    check_functions_are_equivalent(fn, device, [x, y])


@pytest.mark.parametrize(
    "dtype", [torch.int32, torch.int64, torch.float32, torch.float64]
)
def test_aten_logical_and_different_dtypes(device: str, dtype: torch.dtype):
    """Test aten.logical_and with different numeric data types"""

    def fn(x, y):
        return aten.logical_and(x, y)

    x = torch.tensor([1, 0, 2, -1], dtype=dtype, device=device)
    y = torch.tensor([3, 0, 0, 4], dtype=dtype, device=device)
    check_functions_are_equivalent(fn, device, [x, y])


def test_aten_logical_and_2d_tensors(device: str):
    """Test aten.logical_and with 2D tensors"""

    def fn(x, y):
        return aten.logical_and(x, y)

    x = torch.randint(0, 2, (3, 4), dtype=torch.bool, device=device)
    y = torch.randint(0, 2, (3, 4), dtype=torch.bool, device=device)
    check_functions_are_equivalent(fn, device, [x, y])


def test_aten_logical_and_broadcasting(device: str):
    """Test aten.logical_and with broadcasting"""

    def fn(x, y):
        return aten.logical_and(x, y)

    x = torch.randint(0, 3, (3, 4), dtype=torch.int32, device=device)
    y = torch.randint(0, 3, (4,), dtype=torch.int32, device=device)
    check_functions_are_equivalent(fn, device, [x, y])


def test_aten_logical_and_mixed_types(device: str):
    """Test aten.logical_and with mixed boolean and numeric types"""

    def fn(x, y):
        return aten.logical_and(x, y)

    x = torch.tensor([True, False, True, False], device=device)
    y = torch.tensor([1, 0, 2, 0], dtype=torch.float32, device=device)
    check_functions_are_equivalent(fn, device, [x, y])


def test_aten_logical_and_zeros_and_ones(device: str):
    """Test aten.logical_and with patterns of zeros and ones"""

    def fn(x, y):
        return aten.logical_and(x, y)

    x = torch.tensor([0, 1, 0, 1], dtype=torch.float32, device=device)
    y = torch.tensor([0, 0, 1, 1], dtype=torch.float32, device=device)
    check_functions_are_equivalent(fn, device, [x, y])


def test_aten_logical_and_all_false(device: str):
    """Test aten.logical_and with all false values"""

    def fn(x, y):
        return aten.logical_and(x, y)

    x = torch.zeros(4, dtype=torch.float32, device=device)
    y = torch.zeros(4, dtype=torch.float32, device=device)
    check_functions_are_equivalent(fn, device, [x, y])


def test_aten_logical_and_all_true(device: str):
    """Test aten.logical_and with all true values"""

    def fn(x, y):
        return aten.logical_and(x, y)

    x = torch.ones(4, dtype=torch.float32, device=device)
    y = torch.ones(4, dtype=torch.float32, device=device)
    check_functions_are_equivalent(fn, device, [x, y])


def test_aten_logical_and_negative_values(device: str):
    """Test aten.logical_and with negative values (should be treated as true)"""

    def fn(x, y):
        return aten.logical_and(x, y)

    x = torch.tensor([-1, -2, 0, 3], dtype=torch.float32, device=device)
    y = torch.tensor([4, 0, -5, 6], dtype=torch.float32, device=device)
    check_functions_are_equivalent(fn, device, [x, y])


def test_aten_logical_and_3d_tensors(device: str):
    """Test aten.logical_and with 3D tensors"""

    def fn(x, y):
        return aten.logical_and(x, y)

    x = torch.randint(0, 2, (2, 3, 4), dtype=torch.bool, device=device)
    y = torch.randint(0, 2, (2, 3, 4), dtype=torch.bool, device=device)
    check_functions_are_equivalent(fn, device, [x, y])


def test_aten_logical_and_scalar_like(device: str):
    """Test aten.logical_and with scalar-like tensors"""

    def fn(x, y):
        return aten.logical_and(x, y)

    x = torch.tensor(True, device=device)
    y = torch.tensor(False, device=device)
    check_functions_are_equivalent(fn, device, [x, y])


@pytest.mark.parametrize(
    "shape_pair", [((3, 1), (3, 4)), ((1, 4), (3, 4)), ((3, 1, 1), (3, 4, 5))]
)
def test_aten_logical_and_broadcasting_shapes(device: str, shape_pair: tuple):
    """Test aten.logical_and with various broadcasting shapes"""

    def fn(x, y):
        return aten.logical_and(x, y)

    x_shape, y_shape = shape_pair
    x = torch.randint(0, 2, x_shape, dtype=torch.int32, device=device)
    y = torch.randint(0, 2, y_shape, dtype=torch.int32, device=device)
    check_functions_are_equivalent(fn, device, [x, y])


@pytest.mark.parametrize("dim", [0, 1, 2])
@pytest.mark.parametrize("keepdim", [True, False])
def test_aten_amax_single_dim(device: str, dim: int, keepdim: bool):
    """Test aten_amax with single dimension"""

    def fn(x):
        return aten.amax(x, dim=[dim], keepdim=keepdim)

    x = torch.randn(3, 4, 5, device=device)
    check_functions_are_equivalent(fn, device, [x])


@pytest.mark.parametrize("dims", [[0, 1], [1, 2], [0, 2]])
@pytest.mark.parametrize("keepdim", [True, False])
def test_aten_amax_multiple_dims(device: str, dims: list[int], keepdim: bool):
    """Test aten_amax with multiple dimensions"""

    def fn(x):
        return aten.amax(x, dim=dims, keepdim=keepdim)

    x = torch.randn(3, 4, 5, device=device)
    check_functions_are_equivalent(fn, device, [x])


def test_aten_max_no_dim(device: str):
    """Test aten_max without dimension (returns single value)"""

    def fn(x):
        return aten.max(x)

    x = torch.randn(3, 4, 5, device=device)
    check_functions_are_equivalent(fn, device, [x])


@pytest.mark.parametrize("dim", [0, 1, 2])
@pytest.mark.parametrize("keepdim", [True, False])
def test_aten_max_with_dim(device: str, dim: int, keepdim: bool):
    """Test aten_max with dimension (returns values and indices tuple)"""

    def fn(x):
        return aten.max(x, dim=dim, keepdim=keepdim)

    x = torch.randn(3, 4, 5, device=device)
    check_functions_are_equivalent(fn, device, [x])


@pytest.mark.parametrize("dtype", [torch.int32, torch.int64, torch.float32])
def test_aten_max_different_dtypes(device: str, dtype: torch.dtype):
    """Test aten_max with different data types"""

    def fn(x):
        return aten.max(x, dim=1, keepdim=False)

    if dtype.is_floating_point:
        x = torch.randn(3, 4, dtype=dtype, device=device)
    else:
        x = torch.randint(-10, 10, (3, 4), dtype=dtype, device=device)

    check_functions_are_equivalent(fn, device, [x])


@pytest.mark.parametrize("dtype", [torch.float32, torch.bfloat16])
def test_aten_amin_all_dims(device: str, dtype: torch.dtype):
    """Test aten_amin with default empty dim list (reduces over all dimensions)"""
    # Skip float16 on CPU as MAX doesn't support f16 on CPU
    if device == "cpu" and dtype == torch.float16:
        pytest.skip("float16 not supported on CPU in MAX")

    def fn(x):
        return aten.amin(x)

    # Test with different shapes
    x = torch.randn(3, 4, 5, dtype=dtype, device=device)
    check_functions_are_equivalent(fn, device, [x])

    # Test with 1D tensor
    x1d = torch.randn(10, dtype=dtype, device=device)
    check_functions_are_equivalent(fn, device, [x1d])


@pytest.mark.parametrize("dim", [0, 1, 2])
@pytest.mark.parametrize("keepdim", [True, False])
def test_aten_amin_single_dim(device: str, dim: int, keepdim: bool):
    """Test aten_amin with single dimension"""

    def fn(x):
        return aten.amin(x, dim=[dim], keepdim=keepdim)

    x = torch.randn(3, 4, 5, device=device)
    check_functions_are_equivalent(fn, device, [x])


@pytest.mark.parametrize("dims", [[0, 1], [1, 2], [0, 2]])
@pytest.mark.parametrize("keepdim", [True, False])
def test_aten_amin_multiple_dims(device: str, dims: list[int], keepdim: bool):
    """Test aten_amin with multiple dimensions"""

    def fn(x):
        return aten.amin(x, dim=dims, keepdim=keepdim)

    x = torch.randn(3, 4, 5, device=device)
    check_functions_are_equivalent(fn, device, [x])


def test_aten_min_no_dim(device: str):
    """Test aten_min without dimension (returns single value)"""

    def fn(x):
        return aten.min(x)

    x = torch.randn(3, 4, 5, device=device)
    check_functions_are_equivalent(fn, device, [x])


@pytest.mark.parametrize("dim", [0, 1, 2])
@pytest.mark.parametrize("keepdim", [True, False])
def test_aten_min_with_dim(device: str, dim: int, keepdim: bool):
    """Test aten_min with dimension (returns values and indices tuple)"""

    def fn(x):
        return aten.min(x, dim=dim, keepdim=keepdim)

    x = torch.randn(3, 4, 5, device=device)
    check_functions_are_equivalent(fn, device, [x])


@pytest.mark.parametrize("dtype", [torch.int32, torch.int64, torch.float32])
def test_aten_min_different_dtypes(device: str, dtype: torch.dtype):
    """Test aten_min with different data types"""

    def fn(x):
        return aten.min(x, dim=1, keepdim=False)

    if dtype.is_floating_point:
        x = torch.randn(3, 4, dtype=dtype, device=device)
    else:
        x = torch.randint(-10, 10, (3, 4), dtype=dtype, device=device)

    check_functions_are_equivalent(fn, device, [x])


@pytest.mark.parametrize("dtype", [torch.float32, torch.float64])
@pytest.mark.parametrize("shape", [(2, 3), (1, 4, 4)])
@pytest.mark.parametrize("value", [-1.5, 42])
def test_fill_scalar_basic(device: str, dtype: torch.dtype, shape: tuple, value: float):
    """Test basic fill.Scalar functionality with different dtypes, shapes, and values"""

    def fn(x):
        return aten.fill.Scalar(x, value)

    # Create input tensor
    x = torch.randn(shape, dtype=dtype, device=device)

    check_functions_are_equivalent(fn, device, [x])


@pytest.mark.parametrize("dtype", [torch.int32, torch.int64])
@pytest.mark.parametrize("shape", [(2, 3), (1, 4, 4)])
@pytest.mark.parametrize("value", [-5, 42])
def test_fill_scalar_integer_dtypes(
    device: str, dtype: torch.dtype, shape: tuple, value: int
):
    """Test fill.Scalar functionality with integer dtypes"""

    def fn(x):
        return aten.fill.Scalar(x, value)

    # Create input tensor with integer values
    x = torch.zeros(shape, dtype=dtype, device=device) + 1

    check_functions_are_equivalent(fn, device, [x])


@pytest.mark.parametrize("value", [-5, 100])
def test_fill_scalar_integer_values(device: str, value: int):
    """Test fill.Scalar with integer values"""

    def fn(x):
        return aten.fill.Scalar(x, value)

    # Test with float tensor
    x = torch.randn(3, 4, device=device)

    check_functions_are_equivalent(fn, device, [x])


def test_fill_scalar_single_element(device: str):
    """Test fill.Scalar with single element tensor"""

    def fn(x):
        return torch.ops.aten.fill.Scalar(x, 7.5)

    # Single element tensor
    x = torch.tensor([1.0], device=device)

    check_functions_are_equivalent(fn, device, [x])


def test_fill_scalar_zero_dim(device: str):
    """Test fill.Scalar with single element tensor"""

    def fn(x):
        return torch.ops.aten.fill.Scalar(x, 7.5)

    # Single element tensor
    x = torch.tensor(1.0, device=device)

    check_functions_are_equivalent(fn, device, [x])


@pytest.mark.xfail(reason="Fixme, currently off to support eager mode")
def test_max_pool2d_error_message_not_supported_output(device: str):
    def fn(x):
        return aten.max_pool2d_with_indices(x, kernel_size=2, stride=2)

    # Test different sizes
    batch_size, channels = 1, 2
    x = torch.randn(batch_size, channels, 16, 16)
    with pytest.raises(
        BackendCompilerFailed,
        match="The implementation of aten.max_pool2d_with_indices doesn't support returning indices yet.",
    ):
        check_functions_are_equivalent(fn, device, [x])


@pytest.mark.xfail(reason="Fixme, currently off to support eager mode")
def test_max_pool2d_error_message_not_supported_in_graph(device: str):
    def fn(x):
        return aten.max_pool2d_with_indices(x, kernel_size=2, stride=2)[1] * 2

    # Test different sizes
    batch_size, channels = 1, 2
    x = torch.randn(batch_size, channels, 16, 16)
    with pytest.raises(
        BackendCompilerFailed,
        match="The implementation of aten.max_pool2d_with_indices doesn't support returning indices yet.",
    ):
        check_functions_are_equivalent(fn, device, [x])<|MERGE_RESOLUTION|>--- conflicted
+++ resolved
@@ -574,21 +574,12 @@
 
 
 @pytest.mark.parametrize("dtype", [torch.float32, torch.float64])
-<<<<<<< HEAD
-def test_foreach_mul_scalar(device: str, dtype: torch.dtype):
-    """Test _foreach_mul.Scalar - multiplies each tensor in list by scalar"""
-
-    def fn(x, y, z):
-        tensors = [x, y, z]
-        return aten._foreach_mul.Scalar(tensors, 2.5)
-=======
 def test_foreach_sub_scalar(device: str, dtype: torch.dtype):
     """Test _foreach_sub.Scalar - subtracts scalar from each tensor in list"""
 
     def fn(x, y, z):
         tensors = [x, y, z]
         return aten._foreach_sub.Scalar(tensors, 2.5)
->>>>>>> 3d9e70c9
 
     x = torch.randn(3, 4, dtype=dtype, device=device)
     y = torch.randn(2, 5, dtype=dtype, device=device)
@@ -598,22 +589,13 @@
 
 
 @pytest.mark.parametrize("dtype", [torch.float32, torch.float64])
-<<<<<<< HEAD
-def test_foreach_mul_list(device: str, dtype: torch.dtype):
-    """Test _foreach_mul.List - multiplies corresponding tensors"""
-=======
 def test_foreach_sub_list(device: str, dtype: torch.dtype):
     """Test _foreach_sub.List - subtracts corresponding tensors with alpha scaling"""
->>>>>>> 3d9e70c9
 
     def fn(x1, y1, z1, x2, y2, z2):
         self_tensors = [x1, y1, z1]
         other_tensors = [x2, y2, z2]
-<<<<<<< HEAD
-        return aten._foreach_mul.List(self_tensors, other_tensors)
-=======
         return aten._foreach_sub.List(self_tensors, other_tensors, alpha=1.0)
->>>>>>> 3d9e70c9
 
     x1 = torch.randn(3, 4, dtype=dtype, device=device)
     y1 = torch.randn(2, 5, dtype=dtype, device=device)
@@ -625,7 +607,73 @@
     check_functions_are_equivalent(fn, device, [x1, y1, z1, x2, y2, z2])
 
 
-<<<<<<< HEAD
+@pytest.mark.parametrize("alpha", [1.0, 2.0, -0.5])
+def test_foreach_sub_list_alpha(device: str, alpha: float):
+    """Test _foreach_sub.List with different alpha values"""
+
+    def fn(x1, y1, x2, y2):
+        self_tensors = [x1, y1]
+        other_tensors = [x2, y2]
+        return aten._foreach_sub.List(self_tensors, other_tensors, alpha=alpha)
+
+    x1 = torch.randn(3, 4, device=device)
+    y1 = torch.randn(2, 5, device=device)
+    x2 = torch.randn(3, 4, device=device)
+    y2 = torch.randn(2, 5, device=device)
+
+    check_functions_are_equivalent(fn, device, [x1, y1, x2, y2])
+
+
+@pytest.mark.parametrize("dtype", [torch.float32, torch.float64])
+def test_foreach_sub_scalarlist(device: str, dtype: torch.dtype):
+    """Test _foreach_sub.ScalarList - subtracts corresponding scalar from each tensor"""
+
+    def fn(x, y, z):
+        tensors = [x, y, z]
+        scalars = [1.5, -2.0, 3.5]
+        return aten._foreach_sub.ScalarList(tensors, scalars)
+
+    x = torch.randn(3, 4, dtype=dtype, device=device)
+    y = torch.randn(2, 5, dtype=dtype, device=device)
+    z = torch.randn(4, dtype=dtype, device=device)
+
+    check_functions_are_equivalent(fn, device, [x, y, z])
+
+
+@pytest.mark.parametrize("dtype", [torch.float32, torch.float64])
+def test_foreach_mul_scalar(device: str, dtype: torch.dtype):
+    """Test _foreach_mul.Scalar - multiplies each tensor in list by scalar"""
+
+    def fn(x, y, z):
+        tensors = [x, y, z]
+        return aten._foreach_mul.Scalar(tensors, 2.5)
+
+    x = torch.randn(3, 4, dtype=dtype, device=device)
+    y = torch.randn(2, 5, dtype=dtype, device=device)
+    z = torch.randn(4, dtype=dtype, device=device)
+
+    check_functions_are_equivalent(fn, device, [x, y, z])
+
+
+@pytest.mark.parametrize("dtype", [torch.float32, torch.float64])
+def test_foreach_mul_list(device: str, dtype: torch.dtype):
+    """Test _foreach_mul.List - multiplies corresponding tensors"""
+
+    def fn(x1, y1, z1, x2, y2, z2):
+        self_tensors = [x1, y1, z1]
+        other_tensors = [x2, y2, z2]
+        return aten._foreach_mul.List(self_tensors, other_tensors)
+
+    x1 = torch.randn(3, 4, dtype=dtype, device=device)
+    y1 = torch.randn(2, 5, dtype=dtype, device=device)
+    z1 = torch.randn(4, dtype=dtype, device=device)
+    x2 = torch.randn(3, 4, dtype=dtype, device=device)
+    y2 = torch.randn(2, 5, dtype=dtype, device=device)
+    z2 = torch.randn(4, dtype=dtype, device=device)
+
+    check_functions_are_equivalent(fn, device, [x1, y1, z1, x2, y2, z2])
+
+
 @pytest.mark.parametrize("dtype", [torch.float32, torch.float64])
 def test_foreach_mul_scalarlist(device: str, dtype: torch.dtype):
     """Test _foreach_mul.ScalarList - multiplies each tensor by corresponding scalar"""
@@ -649,45 +697,13 @@
     def fn(x, y, z, other):
         tensors = [x, y, z]
         return aten._foreach_mul.Tensor(tensors, other)
-=======
-@pytest.mark.parametrize("alpha", [1.0, 2.0, -0.5])
-def test_foreach_sub_list_alpha(device: str, alpha: float):
-    """Test _foreach_sub.List with different alpha values"""
-
-    def fn(x1, y1, x2, y2):
-        self_tensors = [x1, y1]
-        other_tensors = [x2, y2]
-        return aten._foreach_sub.List(self_tensors, other_tensors, alpha=alpha)
-
-    x1 = torch.randn(3, 4, device=device)
-    y1 = torch.randn(2, 5, device=device)
-    x2 = torch.randn(3, 4, device=device)
-    y2 = torch.randn(2, 5, device=device)
-
-    check_functions_are_equivalent(fn, device, [x1, y1, x2, y2])
-
-
-@pytest.mark.parametrize("dtype", [torch.float32, torch.float64])
-def test_foreach_sub_scalarlist(device: str, dtype: torch.dtype):
-    """Test _foreach_sub.ScalarList - subtracts corresponding scalar from each tensor"""
-
-    def fn(x, y, z):
-        tensors = [x, y, z]
-        scalars = [1.5, -2.0, 3.5]
-        return aten._foreach_sub.ScalarList(tensors, scalars)
->>>>>>> 3d9e70c9
 
     x = torch.randn(3, 4, dtype=dtype, device=device)
     y = torch.randn(2, 5, dtype=dtype, device=device)
     z = torch.randn(4, dtype=dtype, device=device)
-<<<<<<< HEAD
     other = torch.tensor(2.5, dtype=dtype, device=device)  # 0-d tensor
 
     check_functions_are_equivalent(fn, device, [x, y, z, other])
-=======
-
-    check_functions_are_equivalent(fn, device, [x, y, z])
->>>>>>> 3d9e70c9
 
 
 @pytest.mark.parametrize("dtype", [torch.float32, torch.bfloat16])
