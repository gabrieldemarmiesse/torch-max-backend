--- conflicted
+++ resolved
@@ -722,9 +722,8 @@
     check_functions_are_equivalent(fn, device, [x])
 
 
-<<<<<<< HEAD
 def test_change_device_to_cpu(device: str):
-    """Test expand with complex dimension pattern"""
+    """Test changing device to CPU"""
 
     def fn(x):
         return x.to("cpu")
@@ -735,7 +734,7 @@
 
 
 def test_change_device_to_cuda(device: str):
-    """Test expand with complex dimension pattern"""
+    """Test changing device to CUDA"""
     if not torch.cuda.is_available():
         pytest.skip("CUDA not available")
 
@@ -747,8 +746,6 @@
     check_functions_are_equivalent(fn, device, [x])
 
 
-=======
->>>>>>> 8c47786d
 class MaxCompilerCallCount:
     def __init__(self):
         self.call_count = 0
