--- conflicted
+++ resolved
@@ -2103,26 +2103,106 @@
     check_functions_are_equivalent(fn, device, [x])
 
 
-<<<<<<< HEAD
+def test_tensor_unsqueeze_basic(device: str):
+    """Test basic tensor.unsqueeze() operation"""
+
+    def fn(x):
+        return x.unsqueeze(0)
+
+    x = torch.randn(3, 4)
+
+    check_functions_are_equivalent(fn, device, [x])
+
+
+def test_tensor_unsqueeze_middle_dim(device: str):
+    """Test tensor.unsqueeze() in middle dimension"""
+
+    def fn(x):
+        return x.unsqueeze(1)
+
+    x = torch.randn(3, 4)
+
+    check_functions_are_equivalent(fn, device, [x])
+
+
+def test_tensor_unsqueeze_last_dim(device: str):
+    """Test tensor.unsqueeze() at last dimension"""
+
+    def fn(x):
+        return x.unsqueeze(-1)
+
+    x = torch.randn(3, 4)
+
+    check_functions_are_equivalent(fn, device, [x])
+
+
+def test_tensor_unsqueeze_negative_dim(device: str):
+    """Test tensor.unsqueeze() with negative dimension"""
+
+    def fn(x):
+        return x.unsqueeze(-2)
+
+    x = torch.randn(3, 4)
+
+    check_functions_are_equivalent(fn, device, [x])
+
+
+def test_tensor_unsqueeze_multiple_ops(device: str):
+    """Test multiple tensor.unsqueeze() operations"""
+
+    def fn(x):
+        return x.unsqueeze(0).unsqueeze(-1)
+
+    x = torch.randn(3, 4)
+
+    check_functions_are_equivalent(fn, device, [x])
+
+
+def test_tensor_unsqueeze_with_view(device: str):
+    """Test tensor.unsqueeze() combined with view()"""
+
+    def fn(x):
+        x_unsq = x.unsqueeze(1)  # (2, 3) -> (2, 1, 3)
+        return x_unsq.view(2, 3)  # (2, 1, 3) -> (2, 3)
+
+    x = torch.randn(2, 3)
+
+    check_functions_are_equivalent(fn, device, [x])
+
+
+def test_tensor_unsqueeze_1d_tensor(device: str):
+    """Test tensor.unsqueeze() on 1D tensor"""
+
+    def fn(x):
+        return x.unsqueeze(0)
+
+    x = torch.randn(5)
+
+    check_functions_are_equivalent(fn, device, [x])
+
+
+def test_tensor_unsqueeze_scalar(device: str):
+    """Test tensor.unsqueeze() on scalar tensor"""
+
+    def fn(x):
+        return x.unsqueeze(0)
+
+    x = torch.randn(())
+
+    check_functions_are_equivalent(fn, device, [x])
+
+
 def test_unary_negation(device: str):
     """Test unary negation operator (-x)"""
 
     def fn(x):
         return -x
-=======
-def test_tensor_unsqueeze_basic(device: str):
-    """Test basic tensor.unsqueeze() operation"""
-
-    def fn(x):
-        return x.unsqueeze(0)
->>>>>>> 07565814
 
     x = torch.randn(3, 4)
 
     check_functions_are_equivalent(fn, device, [x])
 
 
-<<<<<<< HEAD
 def test_negation_with_arithmetic(device: str):
     """Test negation combined with arithmetic operations"""
 
@@ -2140,53 +2220,12 @@
 
     def fn(x):
         return -(-x)
-=======
-def test_tensor_unsqueeze_middle_dim(device: str):
-    """Test tensor.unsqueeze() in middle dimension"""
-
-    def fn(x):
-        return x.unsqueeze(1)
 
     x = torch.randn(3, 4)
 
     check_functions_are_equivalent(fn, device, [x])
 
 
-def test_tensor_unsqueeze_last_dim(device: str):
-    """Test tensor.unsqueeze() at last dimension"""
-
-    def fn(x):
-        return x.unsqueeze(-1)
-
-    x = torch.randn(3, 4)
-
-    check_functions_are_equivalent(fn, device, [x])
-
-
-def test_tensor_unsqueeze_negative_dim(device: str):
-    """Test tensor.unsqueeze() with negative dimension"""
-
-    def fn(x):
-        return x.unsqueeze(-2)
-
-    x = torch.randn(3, 4)
-
-    check_functions_are_equivalent(fn, device, [x])
-
-
-def test_tensor_unsqueeze_multiple_ops(device: str):
-    """Test multiple tensor.unsqueeze() operations"""
-
-    def fn(x):
-        return x.unsqueeze(0).unsqueeze(-1)
->>>>>>> 07565814
-
-    x = torch.randn(3, 4)
-
-    check_functions_are_equivalent(fn, device, [x])
-
-
-<<<<<<< HEAD
 def test_negation_different_shapes(device: str, tensor_shapes: tuple):
     """Test negation with different tensor shapes"""
 
@@ -2194,37 +2233,5 @@
         return -x
 
     x = torch.randn(tensor_shapes)
-=======
-def test_tensor_unsqueeze_with_view(device: str):
-    """Test tensor.unsqueeze() combined with view()"""
-
-    def fn(x):
-        x_unsq = x.unsqueeze(1)  # (2, 3) -> (2, 1, 3)
-        return x_unsq.view(2, 3)  # (2, 1, 3) -> (2, 3)
-
-    x = torch.randn(2, 3)
-
-    check_functions_are_equivalent(fn, device, [x])
-
-
-def test_tensor_unsqueeze_1d_tensor(device: str):
-    """Test tensor.unsqueeze() on 1D tensor"""
-
-    def fn(x):
-        return x.unsqueeze(0)
-
-    x = torch.randn(5)
-
-    check_functions_are_equivalent(fn, device, [x])
-
-
-def test_tensor_unsqueeze_scalar(device: str):
-    """Test tensor.unsqueeze() on scalar tensor"""
-
-    def fn(x):
-        return x.unsqueeze(0)
-
-    x = torch.randn(())
->>>>>>> 07565814
 
     check_functions_are_equivalent(fn, device, [x])