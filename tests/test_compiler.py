--- conflicted
+++ resolved
@@ -339,7 +339,6 @@
     check_functions_are_equivalent(fn, device, [a, b])
 
 
-<<<<<<< HEAD
 def test_log1p_basic(device: str):
     """Test basic log1p functionality"""
 
@@ -398,7 +397,6 @@
         torch.tensor([math.e - 1]),  # log1p(e-1) = 1
         torch.tensor([-0.9999, 0.9999]),  # Close to domain boundary and symmetric
         torch.tensor([100.0, 1000.0]),  # Large positive values
-=======
 def test_isnan_basic(device: str):
     """Test basic isnan functionality"""
 
@@ -445,14 +443,12 @@
         torch.tensor(
             [1e10, -1e10, 1e-10, float("nan")]
         ),  # Very large and small numbers
->>>>>>> 491dd957
     ]
 
     for test_tensor in test_cases:
         check_functions_are_equivalent(fn, device, [test_tensor])
 
 
-<<<<<<< HEAD
 def test_tensor_log1p_method(device: str):
     """Test tensor.log1p() method"""
 
@@ -461,7 +457,6 @@
 
     # Use range where log1p is well-defined (x > -1)
     x = torch.rand(3, 4) * 3 - 0.5  # Range (-0.5, 2.5)
-=======
 def test_tensor_isnan_method(device: str):
     """Test tensor.isnan() method"""
 
@@ -470,7 +465,6 @@
 
     # Mix of NaN and regular values
     x = torch.tensor([1.0, float("nan"), -3.5, float("nan"), 0.0])
->>>>>>> 491dd957
     check_functions_are_equivalent(fn, device, [x])
 
 
