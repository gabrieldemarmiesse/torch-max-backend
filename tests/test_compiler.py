--- conflicted
+++ resolved
@@ -155,7 +155,6 @@
     check_functions_are_equivalent(fn, device, [a])
 
 
-<<<<<<< HEAD
 @pytest.mark.parametrize("func", [torch.min, torch.max])
 def test_torch_min_max_single_element(device: str, tensor_shapes, func):
     """Only works with a single element."""
@@ -184,15 +183,10 @@
     check_functions_are_equivalent(fn, device, [a, b])
 
 
-=======
->>>>>>> 52134af7
 @pytest.mark.parametrize("keepdim", [True, False])
 @pytest.mark.parametrize("func", [torch.amin, torch.amax])
 @pytest.mark.parametrize(
     "shapes,dims",
-<<<<<<< HEAD
-    [((3, 4), (0,)), ((5, 6, 2), (0, 2)), ((8,), (0,)), ((2, 3, 4), (-1,))],
-=======
     [
         ((3, 4), (0,)),
         ((5, 6, 2), (0, 2)),
@@ -201,7 +195,6 @@
         ((2, 3, 4), -1),
         ((2, 3, 4), None),
     ],
->>>>>>> 52134af7
 )
 def test_torch_amin_amax_single_element_options(
     device: str, shapes, dims, keepdim, func
@@ -218,7 +211,6 @@
     check_functions_are_equivalent(fn, device, [a])
 
 
-<<<<<<< HEAD
 @pytest.mark.xfail(reason="WTF?")
 @pytest.mark.parametrize("keepdim", [True, False])
 @pytest.mark.parametrize("func", [torch.min, torch.max])
@@ -238,8 +230,6 @@
     check_functions_are_equivalent(fn, device, [a])
 
 
-=======
->>>>>>> 52134af7
 @pytest.mark.parametrize("func", [torch.minimum, torch.maximum])
 def test_minimum_maximum(device: str, tensor_shapes: tuple, func):
     """Only works with elementwise min/max of two tensors."""
